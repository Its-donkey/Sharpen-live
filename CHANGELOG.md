# Changelog

## [Unreleased]
- Implement Sharpen Live API service with JSON-backed storage, admin endpoints, and accompanying tests plus local Go module packaging.
- Rebuild the Sharpen Live frontend as a React application with submission workflow, admin dashboard, and Vite toolchain.
- Add `scripts/online.sh`/`make online` dev launcher, default API port 8880, and updated client configuration to target the new endpoints.
- Fix React submit form platform removal to reset rows with `createPlatformRow()` so builds succeed.
- Require admin console authentication via email/password login endpoint and React UI update.
- Move admin tools to dedicated `/admin` route with router-based navigation and dev-prefilled credentials.
- Auto-detect data directory when the API runs from module subdirectory to avoid missing JSON files.
- Extract Sharpen Live landing page styles into `frontend/styles.css` and generate the streamer roster from JSON with live-aware platform links.
- Design Sharpen Live landing page with custom logo and live streamer status table.
- Relocate static site assets from `doc/` to `frontend/`.
- Add YouTube alert listener service that polls live status every five minutes.
- Modularize YouTube alert application with dedicated packages and automated tests.
- Add `frontend/streamers.json` to track streamer metadata.
- Restructure repository into `backend/` and `frontend/` applications with shared tooling paths.
- Add Go unit tests covering configuration, middleware, and SPA handler utilities.
- Provide default admin token in dev launcher so backend starts without extra env vars.
- Refresh submission form to auto-set status and manage languages via curated dropdown with removable chips.
- Display language names as “English / français”-style labels in the submission picker.
- Add admin dashboard tabs for streamers and settings, including editable environment values.
<<<<<<< HEAD
=======
- Guard admin login against concurrent settings updates to avoid race conditions.
>>>>>>> cec763b8
- Support PubSubHubbub verification callbacks for `/alerts`.
- Ensure PubSubHubbub verification replies echo `hub.challenge` with a `200 OK` status and log successful confirmations.<|MERGE_RESOLUTION|>--- conflicted
+++ resolved
@@ -20,9 +20,6 @@
 - Refresh submission form to auto-set status and manage languages via curated dropdown with removable chips.
 - Display language names as “English / français”-style labels in the submission picker.
 - Add admin dashboard tabs for streamers and settings, including editable environment values.
-<<<<<<< HEAD
-=======
 - Guard admin login against concurrent settings updates to avoid race conditions.
->>>>>>> cec763b8
 - Support PubSubHubbub verification callbacks for `/alerts`.
 - Ensure PubSubHubbub verification replies echo `hub.challenge` with a `200 OK` status and log successful confirmations.