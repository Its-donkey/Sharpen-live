# Changelog

## Unreleased

### Added
- Admin: add roster “Check online status” action and API to refresh channel state on demand.
- Submit form: detect @handles, prompt for platform, and expand to full channel URLs.
- Submit form: preselect English and add an “Add another language” button consistent with platform controls.

### Fixed
- Alert server: rotate the log file after 24 hours of uptime, matching the restart rotation behavior.
- Submit form: align channel URL rows to the grid and constrain inputs to half-width for consistent layout.
- Submit form: remove padding/border radius from channel URL inputs so they sit flush in the grid.
- Submit form: always show handle platform picker when an @handle is entered, even before metadata loads.
<<<<<<< HEAD
- Submit form: render handle platform picker markup even before a handle is typed so it can be toggled on.
- Submit form: remove padding/border radius on handle platform selects so they render flush.
=======
- Submit form: keep the handle dropdown markup consistent between SSR and WASM to avoid duplicate platform rows.
- Submit form: place the add-language button before the dropdown for clearer horizontal controls.
- Submit form: show selected language tags above the controls for better visibility.
- Submit form: hide the language dropdown until “Add another language” is clicked, then swap back once a choice is made.
>>>>>>> 13e5f56f
- Guard WebSub hub.challenge and reject malformed values to avoid reflected content.
- Harden YouTube WebSub requests by validating hub, topic, and callback URLs.
- Admin: validate admin tokens for settings/log streams instead of accepting any non-empty value.
- Admin: ensure `/admin/logs` streams valid server-sent events so the Activity tab shows live logs again.
<<<<<<< HEAD
- Alert server: encode HTTP request/response log payloads as JSON so downstream log streams stay valid.
- Alert server: emit default SSE message events on `/api/streamers/watch` so EventSource listeners receive updates.
=======
>>>>>>> 13e5f56f
- Admin: populate platform fields when editing streamers so YouTube channels appear even when offline.
- Admin: automatically run the roster “Check online status” action on admin load.
- Alert server: skip rotating log files on restart.<|MERGE_RESOLUTION|>--- conflicted
+++ resolved
@@ -12,24 +12,18 @@
 - Submit form: align channel URL rows to the grid and constrain inputs to half-width for consistent layout.
 - Submit form: remove padding/border radius from channel URL inputs so they sit flush in the grid.
 - Submit form: always show handle platform picker when an @handle is entered, even before metadata loads.
-<<<<<<< HEAD
 - Submit form: render handle platform picker markup even before a handle is typed so it can be toggled on.
 - Submit form: remove padding/border radius on handle platform selects so they render flush.
-=======
 - Submit form: keep the handle dropdown markup consistent between SSR and WASM to avoid duplicate platform rows.
 - Submit form: place the add-language button before the dropdown for clearer horizontal controls.
 - Submit form: show selected language tags above the controls for better visibility.
 - Submit form: hide the language dropdown until “Add another language” is clicked, then swap back once a choice is made.
->>>>>>> 13e5f56f
 - Guard WebSub hub.challenge and reject malformed values to avoid reflected content.
 - Harden YouTube WebSub requests by validating hub, topic, and callback URLs.
 - Admin: validate admin tokens for settings/log streams instead of accepting any non-empty value.
 - Admin: ensure `/admin/logs` streams valid server-sent events so the Activity tab shows live logs again.
-<<<<<<< HEAD
 - Alert server: encode HTTP request/response log payloads as JSON so downstream log streams stay valid.
 - Alert server: emit default SSE message events on `/api/streamers/watch` so EventSource listeners receive updates.
-=======
->>>>>>> 13e5f56f
 - Admin: populate platform fields when editing streamers so YouTube channels appear even when offline.
 - Admin: automatically run the roster “Check online status” action on admin load.
 - Alert server: skip rotating log files on restart.