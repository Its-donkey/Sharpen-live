--- conflicted
+++ resolved
@@ -4,13 +4,7 @@
 
 ### Added
 - Admin: add roster “Check online status” action and API to refresh channel state on demand.
-<<<<<<< HEAD
-- Submit form: show the platform picker only when an @handle is entered and auto-expand handles into platform URLs after selection.
-- Admin: show YouTube lease badges inline with roster platforms, including expiring/expired indicators.
-- Admin: surface YouTube subscription lease expiry dates on streamer edit forms when platform is YouTube.
-=======
 - Submit form: detect @handles, prompt for platform, and expand to full channel URLs.
->>>>>>> d5b758ce
 
 ### Fixed
 - Submit form: align channel URL rows to the grid and constrain inputs to half-width for consistent layout.
@@ -19,11 +13,4 @@
 - Harden YouTube WebSub requests by validating hub, topic, and callback URLs.
 - Admin: validate admin tokens for settings/log streams instead of accepting any non-empty value.
 - Admin: ensure `/admin/logs` streams valid server-sent events so the Activity tab shows live logs again.
-<<<<<<< HEAD
-- Admin: emit a single `logevents` JSON envelope per logfile and render Activity summaries with just time + message.
-- Admin: escape log payloads, show newest entries first, and expand entries without injecting raw markup.
-- Admin: pretty-print JSON log payloads in the Activity feed for readability.
-- Streamer page: fix platform link markup so channel links render correctly.
-=======
-- Admin: populate platform fields when editing streamers so YouTube channels appear even when offline.
->>>>>>> d5b758ce
+- Admin: populate platform fields when editing streamers so YouTube channels appear even when offline.