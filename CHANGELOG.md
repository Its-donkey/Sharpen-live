--- conflicted
+++ resolved
@@ -72,11 +72,8 @@
 - Harden YouTube WebSub requests by validating hub, topic, and callback URLs.
 - Admin: validate admin tokens for settings/log streams instead of accepting any non-empty value.
 - Admin: ensure `/admin/logs` streams valid server-sent events so the Activity tab shows live logs again.
-<<<<<<< HEAD
 - Admin: wrap long log messages/details so the log feed stays within its card layout.
-=======
 - Admin: remove the inline log viewer from the dashboard to keep the layout focused on submissions and roster.
->>>>>>> 361e27ad
 - Alert server: encode HTTP request/response log payloads as JSON so downstream log streams stay valid.
 - Alert server: emit default SSE message events on `/api/streamers/watch` so EventSource listeners receive updates.
 - Admin: populate platform fields when editing streamers so YouTube channels appear even when offline.
