--- conflicted
+++ resolved
@@ -1,16 +1,13 @@
 # Changelog
 
 ## [Unreleased]
-<<<<<<< HEAD
 - Implement Sharpen Live API service with JSON-backed storage, admin endpoints, and accompanying tests plus local Go module packaging.
 - Rebuild the Sharpen Live frontend as a React application with submission workflow, admin dashboard, and Vite toolchain.
 - Add `scripts/online.sh`/`make online` dev launcher, default API port 8880, and updated client configuration to target the new endpoints.
 - Fix React submit form platform removal to reset rows with `createPlatformRow()` so builds succeed.
-=======
 - Replace automatic pull-request submissions with a moderated admin dashboard for streamer approvals.
 - Queue incoming submissions in `api/data/submissions.json` and provide secure endpoints for listing, approving, or rejecting streamers.
 - Move streamer roster data to `api/data/streamers.json` and update the frontend/backend references.
->>>>>>> b71b3331
 - Extract Sharpen Live landing page styles into `web/styles.css` and generate the streamer roster from JSON with live-aware platform links.
 - Design Sharpen Live landing page with custom logo and live streamer status table.
 - Relocate static site assets from `doc/` to `web/`.
