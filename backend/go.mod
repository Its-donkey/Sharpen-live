--- conflicted
+++ resolved
@@ -11,13 +11,7 @@
 	github.com/jackc/pgpassfile v1.0.0 // indirect
 	github.com/jackc/pgservicefile v0.0.0-20221227161230-091c0ba34f0a // indirect
 	github.com/jackc/puddle/v2 v2.2.1 // indirect
-<<<<<<< HEAD
-	golang.org/x/crypto v0.35.0 // indirect
-	golang.org/x/sync v0.11.0 // indirect
-	golang.org/x/text v0.22.0 // indirect
-=======
 	golang.org/x/crypto v0.17.0 // indirect
 	golang.org/x/sync v0.1.0 // indirect
 	golang.org/x/text v0.14.0 // indirect
->>>>>>> ef0fff09
 )