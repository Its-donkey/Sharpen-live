package api

import (
	"context"
	"encoding/json"
	"errors"
	"fmt"
	"net"
	"net/http"
	"os"
	"path"
	"strings"
	"sync"
	"time"

	"github.com/Its-donkey/Sharpen-live/backend/internal/settings"
	"github.com/Its-donkey/Sharpen-live/backend/internal/storage"
)

// Server exposes HTTP handlers backed by the storage layer.
type Server struct {
	store         *storage.JSONStore
	settingsStore settings.Store
	adminToken    string
	adminEmail    string
	adminPassword string
	youtubeAPIKey string
	httpClient    *http.Client
	youtubeHubURL string
	youtubeAlerts struct {
		callbackURL string
		secret      string
		verifyPref  string
		verifySuff  string
		enabled     bool
	}
	youtubeEvents   []youtubeEvent
	listenAddr      string
	dataDir         string
	staticDir       string
	streamersFile   string
	submissionsFile string
	mu              sync.RWMutex
}

// Option mutates server configuration during construction.
type Option func(*Server)

// YouTubeAlertsConfig controls PubSub subscriptions for YouTube channel alerts.
type YouTubeAlertsConfig struct {
	HubURL            string
	CallbackURL       string
	Secret            string
	VerifyTokenPrefix string
	VerifyTokenSuffix string
}

type youtubeEvent struct {
	Timestamp   time.Time `json:"timestamp"`
	Mode        string    `json:"mode"`
	ChannelID   string    `json:"channelId"`
	Topic       string    `json:"topic"`
	Callback    string    `json:"callback"`
	Status      string    `json:"status"`
	Error       string    `json:"error,omitempty"`
	VerifyToken string    `json:"verifyToken,omitempty"`
	HasSecret   bool      `json:"hasSecret"`
}

type youtubeEvent struct {
	Timestamp   time.Time `json:"timestamp"`
	Mode        string    `json:"mode"`
	ChannelID   string    `json:"channelId"`
	Topic       string    `json:"topic"`
	Callback    string    `json:"callback"`
	Status      string    `json:"status"`
	Error       string    `json:"error,omitempty"`
	VerifyToken string    `json:"verifyToken,omitempty"`
	HasSecret   bool      `json:"hasSecret"`
}

const defaultYouTubeHubURL = "https://pubsubhubbub.appspot.com/subscribe"
const youtubeEventLogLimit = 100
const youtubeEventLogLimit = 100

type validationError string

func (e validationError) Error() string {
	return string(e)
}

type validationError string

func (e validationError) Error() string {
	return string(e)
}

// New constructs a Server with the provided dependencies.
func New(store *storage.JSONStore, settingsStore settings.Store, initial settings.Settings, opts ...Option) *Server {
	normalized := normalizeSettings(initial)

	s := &Server{
		store:           store,
		settingsStore:   settingsStore,
		adminToken:      normalized.AdminToken,
		adminEmail:      strings.ToLower(normalized.AdminEmail),
		adminPassword:   normalized.AdminPassword,
		youtubeAPIKey:   normalized.YouTubeAPIKey,
		httpClient:      &http.Client{Timeout: 10 * time.Second},
		youtubeHubURL:   normalized.YouTubeAlertsHubURL,
		listenAddr:      normalized.ListenAddr,
		dataDir:         normalized.DataDir,
		staticDir:       normalized.StaticDir,
		streamersFile:   normalized.StreamersFile,
		submissionsFile: normalized.SubmissionsFile,
	}

	s.youtubeAlerts.callbackURL = normalized.YouTubeAlertsCallback
	s.youtubeAlerts.secret = normalized.YouTubeAlertsSecret
	s.youtubeAlerts.verifyPref = normalized.YouTubeAlertsVerifyPrefix
	s.youtubeAlerts.verifySuff = normalized.YouTubeAlertsVerifySuffix
	s.youtubeAlerts.enabled = s.youtubeAlerts.callbackURL != ""

	if s.youtubeHubURL == "" {
		s.youtubeHubURL = defaultYouTubeHubURL
	}

	for _, opt := range opts {
		if opt != nil {
			opt(s)
		}
	}

	return s
}

// Handler returns the HTTP handler that serves the Sharpen Live API and static assets.
func (s *Server) Handler(static http.Handler) http.Handler {
	mux := http.NewServeMux()

	mux.Handle("/api/streamers", http.HandlerFunc(s.handleStreamers))
	mux.Handle("/api/admin/login", http.HandlerFunc(s.handleAdminLogin))
	mux.Handle("/api/admin/streamers", http.HandlerFunc(s.handleAdminStreamers))
	mux.Handle("/api/admin/streamers/", http.HandlerFunc(s.handleAdminStreamerByID))
	mux.Handle("/api/submit-streamer", http.HandlerFunc(s.handleSubmitStreamer))
	mux.Handle("/api/admin/submissions", http.HandlerFunc(s.handleAdminSubmissions))
	mux.Handle("/api/admin/settings", http.HandlerFunc(s.handleAdminSettings))
	mux.Handle("/api/admin/monitor/youtube", http.HandlerFunc(s.handleAdminYouTubeMonitor))
	mux.Handle("/api/admin/monitor/youtube", http.HandlerFunc(s.handleAdminYouTubeMonitor))

	// Mount the static handler as a catch-all for everything else.
	mux.Handle("/", static)

	return addCORS(mux)
}

func (s *Server) handleStreamers(w http.ResponseWriter, r *http.Request) {
	switch r.Method {
	case http.MethodGet:
		streamers, err := s.store.ListStreamers()
		if err != nil {
			respondError(w, http.StatusInternalServerError, err)
			return
		}
		respondJSON(w, http.StatusOK, streamers)
	default:
		methodNotAllowed(w, http.MethodGet)
	}
}

// WithYouTubeAlerts configures automatic PubSub subscriptions for YouTube channels.
func WithYouTubeAlerts(cfg YouTubeAlertsConfig) Option {
	return func(s *Server) {
		if cfg.HubURL != "" {
			s.youtubeHubURL = strings.TrimSpace(cfg.HubURL)
		}

		callback := strings.TrimSpace(cfg.CallbackURL)
		if callback == "" {
			s.youtubeAlerts.enabled = false
			s.youtubeAlerts.callbackURL = ""
			s.youtubeAlerts.secret = ""
			s.youtubeAlerts.verifyPref = ""
			s.youtubeAlerts.verifySuff = ""
			return
		}

		s.youtubeAlerts.enabled = true
		s.youtubeAlerts.callbackURL = callback
		s.youtubeAlerts.secret = strings.TrimSpace(cfg.Secret)
		s.youtubeAlerts.verifyPref = strings.TrimSpace(cfg.VerifyTokenPrefix)
		s.youtubeAlerts.verifySuff = strings.TrimSpace(cfg.VerifyTokenSuffix)
	}
}

// WithHTTPClient overrides the HTTP client used for outbound HTTP requests.
func WithHTTPClient(client *http.Client) Option {
	return func(s *Server) {
		if client != nil {
			s.httpClient = client
		}
	}
}

func (s *Server) handleAdminLogin(w http.ResponseWriter, r *http.Request) {
	if r.Method != http.MethodPost {
		methodNotAllowed(w, http.MethodPost)
		return
	}

	var payload loginRequest
	if err := decodeJSON(r, &payload); err != nil {
		respondError(w, http.StatusBadRequest, err)
		return
	}

	email := strings.ToLower(strings.TrimSpace(payload.Email))
	password := strings.TrimSpace(payload.Password)

	if email == "" || password == "" {
		respondJSON(w, http.StatusBadRequest, errorPayload{Message: "Email and password are required."})
		return
	}

	s.mu.RLock()
	adminEmail := s.adminEmail
	adminPassword := s.adminPassword
	adminToken := s.adminToken
	s.mu.RUnlock()

	if !constantTimeEquals(email, adminEmail) || !constantTimeEquals(password, adminPassword) {
		respondJSON(w, http.StatusUnauthorized, errorPayload{Message: "Invalid credentials."})
		return
	}

	respondJSON(w, http.StatusOK, loginResponse{Token: adminToken})
}

func (s *Server) handleAdminStreamers(w http.ResponseWriter, r *http.Request) {
	if !s.authorizeAdmin(w, r) {
		return
	}
	switch r.Method {
	case http.MethodGet:
		streamers, err := s.store.ListStreamers()
		if err != nil {
			respondError(w, http.StatusInternalServerError, err)
			return
		}
		respondJSON(w, http.StatusOK, streamers)
	case http.MethodPost:
		var payload streamerRequest
		if err := decodeJSON(r, &payload); err != nil {
			respondError(w, http.StatusBadRequest, err)
			return
		}
		normalizeStreamer(&payload)
		if errs := validateStreamer(payload); len(errs) > 0 {
			respondJSON(w, http.StatusBadRequest, errorPayload{Message: strings.Join(errs, " ")})
			return
		}
		entry := storage.Streamer{
			Name:        payload.Name,
			Description: payload.Description,
			Status:      payload.Status,
			StatusLabel: payload.StatusLabel,
			Languages:   payload.Languages,
			Platforms:   s.enrichPlatforms(r.Context(), payload.Platforms),
		}
		result, err := s.store.CreateStreamer(entry)
		if err != nil {
			respondError(w, http.StatusInternalServerError, err)
			return
		}
		result.Platforms = entry.Platforms
		respondJSON(w, http.StatusCreated, result)
	default:
		methodNotAllowed(w, http.MethodGet, http.MethodPost)
	}
}

func (s *Server) handleAdminStreamerByID(w http.ResponseWriter, r *http.Request) {
	if !s.authorizeAdmin(w, r) {
		return
	}

	id := path.Base(r.URL.Path)
	if id == "" || id == "streamers" {
		respondJSON(w, http.StatusBadRequest, errorPayload{Message: "Streamer id is required."})
		return
	}

	switch r.Method {
	case http.MethodPut:
		var payload streamerRequest
		if err := decodeJSON(r, &payload); err != nil {
			respondError(w, http.StatusBadRequest, err)
			return
		}
		payload.ID = id
		normalizeStreamer(&payload)
		if errs := validateStreamer(payload); len(errs) > 0 {
			respondJSON(w, http.StatusBadRequest, errorPayload{Message: strings.Join(errs, " ")})
			return
		}
		entry := storage.Streamer{
			ID:          payload.ID,
			Name:        payload.Name,
			Description: payload.Description,
			Status:      payload.Status,
			StatusLabel: payload.StatusLabel,
			Languages:   payload.Languages,
			Platforms:   s.enrichPlatforms(r.Context(), payload.Platforms),
		}
		result, err := s.store.UpdateStreamer(entry)
		if errors.Is(err, storage.ErrNotFound) {
			respondJSON(w, http.StatusNotFound, errorPayload{Message: "Streamer not found."})
			return
		}
		if err != nil {
			respondError(w, http.StatusInternalServerError, err)
			return
		}
		result.Platforms = entry.Platforms
		respondJSON(w, http.StatusOK, result)
	case http.MethodDelete:
		streamer, err := s.streamerByID(id)
		if errors.Is(err, storage.ErrNotFound) {
			respondJSON(w, http.StatusNotFound, errorPayload{Message: "Streamer not found."})
			return
		}
		if err != nil {
			respondError(w, http.StatusInternalServerError, err)
			return
		}

		err = s.store.DeleteStreamer(id)
		streamer, err := s.streamerByID(id)
		if errors.Is(err, storage.ErrNotFound) {
			respondJSON(w, http.StatusNotFound, errorPayload{Message: "Streamer not found."})
			return
		}
		if err != nil {
			respondError(w, http.StatusInternalServerError, err)
			return
		}

		err = s.store.DeleteStreamer(id)
		if errors.Is(err, storage.ErrNotFound) {
			respondJSON(w, http.StatusNotFound, errorPayload{Message: "Streamer not found."})
			return
		}
		if err != nil {
			respondError(w, http.StatusInternalServerError, err)
			return
		}
		s.unsubscribeYouTubePlatforms(r.Context(), streamer.Platforms)
		w.WriteHeader(http.StatusNoContent)
	default:
		methodNotAllowed(w, http.MethodPut, http.MethodDelete)
	}
}

func (s *Server) handleSubmitStreamer(w http.ResponseWriter, r *http.Request) {
	if r.Method != http.MethodPost {
		methodNotAllowed(w, http.MethodPost)
		return
	}

	var payload submissionRequest
	if err := decodeJSON(r, &payload); err != nil {
		respondError(w, http.StatusBadRequest, err)
		return
	}
	normalizeSubmission(&payload)
	if errs := validateSubmission(payload); len(errs) > 0 {
		respondJSON(w, http.StatusBadRequest, errorPayload{Message: strings.Join(errs, " ")})
		return
	}

	entry := storage.SubmissionPayload{
		Name:        payload.Name,
		Description: payload.Description,
		Status:      payload.Status,
		StatusLabel: payload.StatusLabel,
		Languages:   payload.Languages,
		Platforms:   payload.Platforms,
	}

	result, err := s.store.AddSubmission(entry)
	if err != nil {
		respondError(w, http.StatusInternalServerError, err)
		return
	}

	respondJSON(w, http.StatusAccepted, successPayload{
		Message: "Submission received and queued for review.",
		ID:      result.ID,
	})
}

func (s *Server) handleAdminSubmissions(w http.ResponseWriter, r *http.Request) {
	if !s.authorizeAdmin(w, r) {
		return
	}

	switch r.Method {
	case http.MethodGet:
		submissions, err := s.store.ListSubmissions()
		if err != nil {
			respondError(w, http.StatusInternalServerError, err)
			return
		}
		respondJSON(w, http.StatusOK, submissions)
	case http.MethodPost:
		var payload adminSubmissionAction
		if err := decodeJSON(r, &payload); err != nil {
			respondError(w, http.StatusBadRequest, err)
			return
		}

		action := strings.ToLower(strings.TrimSpace(payload.Action))
		switch action {
		case "approve":
			streamer, err := s.store.ApproveSubmission(payload.ID)
			if errors.Is(err, storage.ErrNotFound) {
				respondJSON(w, http.StatusNotFound, errorPayload{Message: "Submission not found."})
				return
			}
			if err != nil {
				respondError(w, http.StatusInternalServerError, err)
				return
			}
			streamer.Platforms = s.enrichPlatforms(r.Context(), streamer.Platforms)
			if streamer, err = s.store.UpdateStreamer(streamer); err != nil {
				respondError(w, http.StatusInternalServerError, err)
				return
			}
			respondJSON(w, http.StatusOK, successPayload{
				Message: "Submission approved and added to roster.",
				ID:      streamer.ID,
			})
		case "reject":
			err := s.store.RejectSubmission(payload.ID)
			if errors.Is(err, storage.ErrNotFound) {
				respondJSON(w, http.StatusNotFound, errorPayload{Message: "Submission not found."})
				return
			}
			if err != nil {
				respondError(w, http.StatusInternalServerError, err)
				return
			}
			respondJSON(w, http.StatusOK, successPayload{
				Message: "Submission rejected and removed.",
				ID:      payload.ID,
			})
		default:
			respondJSON(w, http.StatusBadRequest, errorPayload{Message: "Action must be either approve or reject."})
		}
	default:
		methodNotAllowed(w, http.MethodGet, http.MethodPost)
	}
}

func (s *Server) handleAdminSettings(w http.ResponseWriter, r *http.Request) {
	if !s.authorizeAdmin(w, r) {
		return
	}

	switch r.Method {
	case http.MethodGet:
		respondJSON(w, http.StatusOK, s.currentSettingsPayload())
	case http.MethodPut:
		var payload settingsUpdateRequest
		if err := decodeJSON(r, &payload); err != nil {
			respondError(w, http.StatusBadRequest, err)
			return
		}
		if err := s.applySettings(payload); err != nil {
			var vErr validationError
			if errors.As(err, &vErr) {
				respondError(w, http.StatusBadRequest, err)
				return
			}
			respondError(w, http.StatusInternalServerError, err)
			return
		}
		respondJSON(w, http.StatusOK, successPayload{Message: "Settings updated."})
	default:
		methodNotAllowed(w, http.MethodGet, http.MethodPut)
	}
}

func (s *Server) handleAdminYouTubeMonitor(w http.ResponseWriter, r *http.Request) {
	if !s.authorizeAdmin(w, r) {
		return
	}
	if r.Method != http.MethodGet {
		methodNotAllowed(w, http.MethodGet)
		return
	}
	events := s.youtubeEventsSnapshot()
	respondJSON(w, http.StatusOK, struct {
		Events []youtubeEvent `json:"events"`
	}{
		Events: events,
	})
}

func (s *Server) currentSettingsPayload() settingsResponse {
	s.mu.RLock()
	defer s.mu.RUnlock()

	hub := strings.TrimSpace(s.youtubeHubURL)
	if hub == "" {
		hub = defaultYouTubeHubURL
	}

	return settingsResponse{
		ListenAddr:                strings.TrimSpace(s.listenAddr),
		AdminToken:                s.adminToken,
		AdminEmail:                s.adminEmail,
		AdminPassword:             s.adminPassword,
		YouTubeAPIKey:             s.youtubeAPIKey,
		DataDir:                   strings.TrimSpace(s.dataDir),
		StaticDir:                 strings.TrimSpace(s.staticDir),
		StreamersFile:             strings.TrimSpace(s.streamersFile),
		SubmissionsFile:           strings.TrimSpace(s.submissionsFile),
		YouTubeAlertsCallback:     s.youtubeAlerts.callbackURL,
		YouTubeAlertsSecret:       s.youtubeAlerts.secret,
		YouTubeAlertsVerifyPrefix: s.youtubeAlerts.verifyPref,
		YouTubeAlertsVerifySuffix: s.youtubeAlerts.verifySuff,
		YouTubeAlertsHubURL:       hub,
	}
}

func (s *Server) applySettings(payload settingsUpdateRequest) error {
	var (
		listenAddrProvided      bool
		listenAddrVal           string
		adminTokenProvided      bool
		adminTokenVal           string
		adminEmailProvided      bool
		adminEmailVal           string
		adminPasswordProvided   bool
		adminPasswordVal        string
		youtubeAPIKeyProvided   bool
		youtubeAPIKeyVal        string
		dataDirProvided         bool
		dataDirVal              string
		staticDirProvided       bool
		staticDirVal            string
		streamersFileProvided   bool
		streamersFileVal        string
		submissionsFileProvided bool
		submissionsFileVal      string
		callbackProvided        bool
		callbackVal             string
		secretProvided          bool
		secretVal               string
		prefixProvided          bool
		prefixVal               string
		suffixProvided          bool
		suffixVal               string
		hubProvided             bool
		hubVal                  string
	)

	if payload.ListenAddr != nil {
		listenAddrProvided = true
		listenAddrVal = strings.TrimSpace(*payload.ListenAddr)
	}
	if payload.AdminToken != nil {
		adminTokenProvided = true
		adminTokenVal = strings.TrimSpace(*payload.AdminToken)
		if adminTokenVal == "" {
			return validationError("admin token cannot be empty")
		}
	}
	if payload.AdminEmail != nil {
		adminEmailProvided = true
		adminEmailVal = strings.TrimSpace(*payload.AdminEmail)
		if adminEmailVal == "" {
			return validationError("admin email cannot be empty")
		}
	}
	if payload.AdminPassword != nil {
		adminPasswordProvided = true
		adminPasswordVal = strings.TrimSpace(*payload.AdminPassword)
		if adminPasswordVal == "" {
			return validationError("admin password cannot be empty")
		}
	}
	if payload.YouTubeAPIKey != nil {
		youtubeAPIKeyProvided = true
		youtubeAPIKeyVal = strings.TrimSpace(*payload.YouTubeAPIKey)
	}
	if payload.DataDir != nil {
		dataDirProvided = true
		dataDirVal = strings.TrimSpace(*payload.DataDir)
	}
	if payload.StaticDir != nil {
		staticDirProvided = true
		staticDirVal = strings.TrimSpace(*payload.StaticDir)
	}
	if payload.StreamersFile != nil {
		streamersFileProvided = true
		streamersFileVal = strings.TrimSpace(*payload.StreamersFile)
	}
	if payload.SubmissionsFile != nil {
		submissionsFileProvided = true
		submissionsFileVal = strings.TrimSpace(*payload.SubmissionsFile)
	}
	if payload.YouTubeAlertsCallback != nil {
		callbackProvided = true
		callbackVal = strings.TrimSpace(*payload.YouTubeAlertsCallback)
	}
	if payload.YouTubeAlertsSecret != nil {
		secretProvided = true
		secretVal = strings.TrimSpace(*payload.YouTubeAlertsSecret)
	}
	if payload.YouTubeAlertsVerifyPrefix != nil {
		prefixProvided = true
		prefixVal = strings.TrimSpace(*payload.YouTubeAlertsVerifyPrefix)
	}
	if payload.YouTubeAlertsVerifySuffix != nil {
		suffixProvided = true
		suffixVal = strings.TrimSpace(*payload.YouTubeAlertsVerifySuffix)
	}
	if payload.YouTubeAlertsHubURL != nil {
		hubProvided = true
		hubVal = strings.TrimSpace(*payload.YouTubeAlertsHubURL)
	}

	s.mu.Lock()
	defer s.mu.Unlock()

	current := settings.Settings{
		AdminToken:                s.adminToken,
		AdminEmail:                s.adminEmail,
		AdminPassword:             s.adminPassword,
		YouTubeAPIKey:             s.youtubeAPIKey,
		YouTubeAlertsCallback:     s.youtubeAlerts.callbackURL,
		YouTubeAlertsSecret:       s.youtubeAlerts.secret,
		YouTubeAlertsVerifyPrefix: s.youtubeAlerts.verifyPref,
		YouTubeAlertsVerifySuffix: s.youtubeAlerts.verifySuff,
		YouTubeAlertsHubURL:       s.youtubeHubURL,
		ListenAddr:                s.listenAddr,
		DataDir:                   s.dataDir,
		StaticDir:                 s.staticDir,
		StreamersFile:             s.streamersFile,
		SubmissionsFile:           s.submissionsFile,
	}

	next := current

	if listenAddrProvided {
<<<<<<< HEAD
		next.ListenAddr = listenAddrVal
=======
		next.ListenAddr = normalizeListenAddr(listenAddrVal, current.ListenAddr)
>>>>>>> ef0fff09
	}
	if adminTokenProvided {
		next.AdminToken = adminTokenVal
	}
	if adminEmailProvided {
		next.AdminEmail = adminEmailVal
	}
	if adminPasswordProvided {
		next.AdminPassword = adminPasswordVal
	}
	if youtubeAPIKeyProvided {
		next.YouTubeAPIKey = youtubeAPIKeyVal
	}
	if dataDirProvided {
		next.DataDir = dataDirVal
	}
	if staticDirProvided {
		next.StaticDir = staticDirVal
	}
	if streamersFileProvided {
		next.StreamersFile = streamersFileVal
	}
	if submissionsFileProvided {
		next.SubmissionsFile = submissionsFileVal
	}
	if callbackProvided {
		next.YouTubeAlertsCallback = callbackVal
	}
	if secretProvided {
		next.YouTubeAlertsSecret = secretVal
	}
	if prefixProvided {
		next.YouTubeAlertsVerifyPrefix = prefixVal
	}
	if suffixProvided {
		next.YouTubeAlertsVerifySuffix = suffixVal
	}
	if hubProvided {
		if hubVal == "" {
			next.YouTubeAlertsHubURL = defaultYouTubeHubURL
		} else {
			next.YouTubeAlertsHubURL = hubVal
		}
	}

	if next.YouTubeAlertsCallback == "" {
		if next.YouTubeAlertsSecret != "" {
			next.YouTubeAlertsSecret = ""
		}
		if next.YouTubeAlertsVerifyPrefix != "" {
			next.YouTubeAlertsVerifyPrefix = ""
		}
		if next.YouTubeAlertsVerifySuffix != "" {
			next.YouTubeAlertsVerifySuffix = ""
		}
		if next.YouTubeAlertsHubURL != defaultYouTubeHubURL {
			next.YouTubeAlertsHubURL = defaultYouTubeHubURL
		}
	}

	if err := s.persistSettings(next); err != nil {
		return fmt.Errorf("persist settings: %w", err)
	}

	hubEnvValue := ""
	if next.YouTubeAlertsHubURL != defaultYouTubeHubURL {
		hubEnvValue = next.YouTubeAlertsHubURL
	}

	adminTokenEnv := adminTokenProvided || current.AdminToken != next.AdminToken
	adminEmailEnv := adminEmailProvided || current.AdminEmail != next.AdminEmail
	adminPasswordEnv := adminPasswordProvided || current.AdminPassword != next.AdminPassword
	youtubeAPIKeyEnv := youtubeAPIKeyProvided || current.YouTubeAPIKey != next.YouTubeAPIKey
	listenEnv := listenAddrProvided || current.ListenAddr != next.ListenAddr
	dataDirEnv := dataDirProvided || current.DataDir != next.DataDir
	staticDirEnv := staticDirProvided || current.StaticDir != next.StaticDir
	streamersEnv := streamersFileProvided || current.StreamersFile != next.StreamersFile
	submissionsEnv := submissionsFileProvided || current.SubmissionsFile != next.SubmissionsFile
	callbackEnv := callbackProvided || current.YouTubeAlertsCallback != next.YouTubeAlertsCallback
	secretEnv := secretProvided || current.YouTubeAlertsSecret != next.YouTubeAlertsSecret
	prefixEnv := prefixProvided || current.YouTubeAlertsVerifyPrefix != next.YouTubeAlertsVerifyPrefix
	suffixEnv := suffixProvided || current.YouTubeAlertsVerifySuffix != next.YouTubeAlertsVerifySuffix
	hubEnv := hubProvided || current.YouTubeAlertsHubURL != next.YouTubeAlertsHubURL

	s.adminToken = next.AdminToken
	s.adminEmail = next.AdminEmail
	s.adminPassword = next.AdminPassword
	s.youtubeAPIKey = next.YouTubeAPIKey
	s.listenAddr = next.ListenAddr
	s.dataDir = next.DataDir
	s.staticDir = next.StaticDir
	s.streamersFile = next.StreamersFile
	s.submissionsFile = next.SubmissionsFile
	s.youtubeAlerts.callbackURL = next.YouTubeAlertsCallback
	s.youtubeAlerts.secret = next.YouTubeAlertsSecret
	s.youtubeAlerts.verifyPref = next.YouTubeAlertsVerifyPrefix
	s.youtubeAlerts.verifySuff = next.YouTubeAlertsVerifySuffix
	s.youtubeAlerts.enabled = next.YouTubeAlertsCallback != ""
	s.youtubeHubURL = next.YouTubeAlertsHubURL

	if adminTokenEnv {
		_ = os.Setenv("ADMIN_TOKEN", next.AdminToken)
	}
	if adminEmailEnv {
		_ = os.Setenv("ADMIN_EMAIL", next.AdminEmail)
	}
	if adminPasswordEnv {
		_ = os.Setenv("ADMIN_PASSWORD", next.AdminPassword)
	}
	if youtubeAPIKeyEnv {
		_ = os.Setenv("YOUTUBE_API_KEY", next.YouTubeAPIKey)
	}
	if listenEnv {
		_ = os.Setenv("LISTEN_ADDR", next.ListenAddr)
	}
	if dataDirEnv {
		_ = os.Setenv("SHARPEN_DATA_DIR", next.DataDir)
	}
	if staticDirEnv {
		_ = os.Setenv("SHARPEN_STATIC_DIR", next.StaticDir)
	}
	if streamersEnv {
		_ = os.Setenv("SHARPEN_STREAMERS_FILE", next.StreamersFile)
	}
	if submissionsEnv {
		_ = os.Setenv("SHARPEN_SUBMISSIONS_FILE", next.SubmissionsFile)
	}
	if callbackEnv {
		_ = os.Setenv("YOUTUBE_ALERTS_CALLBACK", next.YouTubeAlertsCallback)
	}
	if secretEnv {
		_ = os.Setenv("YOUTUBE_ALERTS_SECRET", next.YouTubeAlertsSecret)
	}
	if prefixEnv {
		_ = os.Setenv("YOUTUBE_ALERTS_VERIFY_PREFIX", next.YouTubeAlertsVerifyPrefix)
	}
	if suffixEnv {
		_ = os.Setenv("YOUTUBE_ALERTS_VERIFY_SUFFIX", next.YouTubeAlertsVerifySuffix)
	}
	if hubEnv {
		_ = os.Setenv("YOUTUBE_ALERTS_HUB_URL", hubEnvValue)
	}

	return nil
}

func (s *Server) authorizeAdmin(w http.ResponseWriter, r *http.Request) bool {
	header := strings.TrimSpace(r.Header.Get("Authorization"))
	if header == "" {
		respondJSON(w, http.StatusUnauthorized, errorPayload{Message: "Missing admin authorization."})
		return false
	}

	const bearer = "Bearer "
	if !strings.HasPrefix(header, bearer) {
		respondJSON(w, http.StatusUnauthorized, errorPayload{Message: "Invalid authorization scheme."})
		return false
	}

	token := strings.TrimSpace(strings.TrimPrefix(header, bearer))
	s.mu.RLock()
	expected := s.adminToken
	s.mu.RUnlock()

	if token == "" || !constantTimeEquals(token, expected) {
		respondJSON(w, http.StatusUnauthorized, errorPayload{Message: "Invalid admin token."})
		return false
	}

	return true
}

func decodeJSON(r *http.Request, target any) error {
	defer r.Body.Close()
	decoder := json.NewDecoder(r.Body)
	decoder.DisallowUnknownFields()
	if err := decoder.Decode(target); err != nil {
		return fmt.Errorf("decode request: %w", err)
	}
	return nil
}

func respondJSON(w http.ResponseWriter, status int, payload any) {
	w.Header().Set("Content-Type", "application/json")
	w.WriteHeader(status)
	if payload != nil {
		_ = json.NewEncoder(w).Encode(payload)
	}
}

func respondError(w http.ResponseWriter, status int, err error) {
	respondJSON(w, status, errorPayload{Message: err.Error()})
}

func methodNotAllowed(w http.ResponseWriter, methods ...string) {
	w.Header().Set("Allow", strings.Join(methods, ", "))
	respondJSON(w, http.StatusMethodNotAllowed, errorPayload{Message: "Method Not Allowed"})
}

func constantTimeEquals(a, b string) bool {
	if len(a) != len(b) {
		return false
	}
	var result byte
	for i := 0; i < len(a); i++ {
		result |= a[i] ^ b[i]
	}
	return result == 0
}

func (s *Server) streamerByID(id string) (storage.Streamer, error) {
	trimmed := strings.TrimSpace(id)
	if trimmed == "" {
		return storage.Streamer{}, storage.ErrNotFound
	}
	streamers, err := s.store.ListStreamers()
	if err != nil {
		return storage.Streamer{}, err
	}
	for _, streamer := range streamers {
		if streamer.ID == trimmed {
			return streamer, nil
		}
	}
	return storage.Streamer{}, storage.ErrNotFound
}

func (s *Server) youtubeEventsSnapshot() []youtubeEvent {
	s.mu.RLock()
	defer s.mu.RUnlock()
	events := make([]youtubeEvent, len(s.youtubeEvents))
	copy(events, s.youtubeEvents)
	return events
}

func (s *Server) appendYouTubeEvent(event youtubeEvent) {
	s.mu.Lock()
	defer s.mu.Unlock()
	if len(s.youtubeEvents) >= youtubeEventLogLimit {
		copy(s.youtubeEvents, s.youtubeEvents[1:])
		s.youtubeEvents[len(s.youtubeEvents)-1] = event
		return
	}
	s.youtubeEvents = append(s.youtubeEvents, event)
}

func normalizeSettings(value settings.Settings) settings.Settings {
	value.AdminToken = strings.TrimSpace(value.AdminToken)
	value.AdminEmail = strings.TrimSpace(value.AdminEmail)
	value.AdminPassword = strings.TrimSpace(value.AdminPassword)
	value.YouTubeAPIKey = strings.TrimSpace(value.YouTubeAPIKey)
	value.YouTubeAlertsCallback = strings.TrimSpace(value.YouTubeAlertsCallback)
	value.YouTubeAlertsSecret = strings.TrimSpace(value.YouTubeAlertsSecret)
	value.YouTubeAlertsVerifyPrefix = strings.TrimSpace(value.YouTubeAlertsVerifyPrefix)
	value.YouTubeAlertsVerifySuffix = strings.TrimSpace(value.YouTubeAlertsVerifySuffix)
	value.YouTubeAlertsHubURL = strings.TrimSpace(value.YouTubeAlertsHubURL)
	value.ListenAddr = strings.TrimSpace(value.ListenAddr)
	value.DataDir = strings.TrimSpace(value.DataDir)
	value.StaticDir = strings.TrimSpace(value.StaticDir)
	value.StreamersFile = strings.TrimSpace(value.StreamersFile)
	value.SubmissionsFile = strings.TrimSpace(value.SubmissionsFile)
	return value
}

<<<<<<< HEAD
=======
func normalizeListenAddr(input, existing string) string {
	trimmed := strings.TrimSpace(input)
	if trimmed == "" {
		return trimmed
	}
	if strings.Contains(trimmed, ":") {
		return trimmed
	}

	host := ""
	if existing != "" && strings.Contains(existing, ":") {
		if h, _, err := net.SplitHostPort(existing); err == nil {
			host = h
		}
	}

	if host == "" {
		return ":" + trimmed
	}
	return host + ":" + trimmed
}

>>>>>>> ef0fff09
func (s *Server) persistSettings(value settings.Settings) error {
	if s.settingsStore == nil {
		return nil
	}
	ctx, cancel := context.WithTimeout(context.Background(), 2*time.Second)
	defer cancel()
	return s.settingsStore.Save(ctx, value)
}<|MERGE_RESOLUTION|>--- conflicted
+++ resolved
@@ -81,13 +81,6 @@
 
 const defaultYouTubeHubURL = "https://pubsubhubbub.appspot.com/subscribe"
 const youtubeEventLogLimit = 100
-const youtubeEventLogLimit = 100
-
-type validationError string
-
-func (e validationError) Error() string {
-	return string(e)
-}
 
 type validationError string
 
@@ -655,11 +648,7 @@
 	next := current
 
 	if listenAddrProvided {
-<<<<<<< HEAD
-		next.ListenAddr = listenAddrVal
-=======
 		next.ListenAddr = normalizeListenAddr(listenAddrVal, current.ListenAddr)
->>>>>>> ef0fff09
 	}
 	if adminTokenProvided {
 		next.AdminToken = adminTokenVal
@@ -924,8 +913,6 @@
 	return value
 }
 
-<<<<<<< HEAD
-=======
 func normalizeListenAddr(input, existing string) string {
 	trimmed := strings.TrimSpace(input)
 	if trimmed == "" {
@@ -948,7 +935,6 @@
 	return host + ":" + trimmed
 }
 
->>>>>>> ef0fff09
 func (s *Server) persistSettings(value settings.Settings) error {
 	if s.settingsStore == nil {
 		return nil
