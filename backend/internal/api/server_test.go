package api_test

import (
	"bytes"
	"encoding/json"
	"io"
	"net/http"
	"net/http/httptest"
	"net/url"
	"os"
	"path/filepath"
<<<<<<< HEAD
	"strings"
=======
>>>>>>> 09574324
	"sync"
	"testing"

	"github.com/Its-donkey/Sharpen-live/backend/internal/api"
	"github.com/Its-donkey/Sharpen-live/backend/internal/storage"
)

const (
	adminToken    = "secret-token"
	adminEmail    = "admin@example.com"
	adminPassword = "strong-password"
)

const defaultHubURL = "https://pubsubhubbub.appspot.com/subscribe"

type testEnv struct {
	store   *storage.JSONStore
	handler http.Handler
	server  *api.Server
}

func newTestEnv(t *testing.T, opts ...api.Option) testEnv {
	t.Helper()
	dir := t.TempDir()
	store, err := storage.NewJSONStore(
		filepath.Join(dir, "streamers.json"),
		filepath.Join(dir, "submissions.json"),
	)
	if err != nil {
		t.Fatalf("create store: %v", err)
	}
	srv := api.New(store, adminToken, adminEmail, adminPassword, "", opts...)
	handler := srv.Handler(http.NotFoundHandler())
	return testEnv{store: store, handler: handler, server: srv}
}

func performRequest(handler http.Handler, method, target string, body any, headers map[string]string) *httptest.ResponseRecorder {
	var buf *bytes.Buffer
	if body != nil {
		data, _ := json.Marshal(body)
		buf = bytes.NewBuffer(data)
	} else {
		buf = bytes.NewBuffer(nil)
	}

	req := httptest.NewRequest(method, target, buf)
	if body != nil {
		req.Header.Set("Content-Type", "application/json")
	}
	for key, value := range headers {
		req.Header.Set(key, value)
	}

	rr := httptest.NewRecorder()
	handler.ServeHTTP(rr, req)
	return rr
}

func TestSubmitAndApproveFlow(t *testing.T) {
	env := newTestEnv(t)

	// Ensure login fails with incorrect credentials.
	invalidResp := performRequest(env.handler, http.MethodPost, "/api/admin/login", map[string]string{
		"email":    adminEmail,
		"password": "wrong",
	}, nil)
	if invalidResp.Code != http.StatusUnauthorized {
		t.Fatalf("expected 401 from invalid login, got %d", invalidResp.Code)
	}

	// Ensure login succeeds and returns token.
	loginResp := performRequest(env.handler, http.MethodPost, "/api/admin/login", map[string]string{
		"email":    adminEmail,
		"password": adminPassword,
	}, nil)
	if loginResp.Code != http.StatusOK {
		t.Fatalf("expected 200 from login, got %d", loginResp.Code)
	}

	submissionPayload := map[string]any{
		"name":        "EdgeCrafter",
		"description": "Sharpening demo",
		"status":      "online",
		"statusLabel": "Online",
		"languages":   []string{"English"},
		"platforms": []map[string]string{
			{"name": "Twitch", "channelUrl": "https://example.com"},
		},
	}

	resp := performRequest(env.handler, http.MethodPost, "/api/submit-streamer", submissionPayload, nil)
	if resp.Code != http.StatusAccepted {
		t.Fatalf("expected 202 status, got %d", resp.Code)
	}

	submissions, err := env.store.ListSubmissions()
	if err != nil {
		t.Fatalf("list submissions: %v", err)
	}
	if len(submissions) != 1 {
		t.Fatalf("expected 1 submission, got %d", len(submissions))
	}

	// Unauthorized admin request should fail.
	unauth := performRequest(env.handler, http.MethodGet, "/api/admin/submissions", nil, nil)
	if unauth.Code != http.StatusUnauthorized {
		t.Fatalf("expected 401 for missing admin token, got %d", unauth.Code)
	}

	headers := map[string]string{"Authorization": "Bearer " + adminToken}
	list := performRequest(env.handler, http.MethodGet, "/api/admin/submissions", nil, headers)
	if list.Code != http.StatusOK {
		t.Fatalf("expected 200 from admin submissions, got %d", list.Code)
	}

	approveBody := map[string]any{"action": "approve", "id": submissions[0].ID}
	approve := performRequest(env.handler, http.MethodPost, "/api/admin/submissions", approveBody, headers)
	if approve.Code != http.StatusOK {
		t.Fatalf("expected 200 approving submission, got %d", approve.Code)
	}

	streamersResp := performRequest(env.handler, http.MethodGet, "/api/streamers", nil, nil)
	if streamersResp.Code != http.StatusOK {
		t.Fatalf("expected 200 listing streamers, got %d", streamersResp.Code)
	}

	var streamers []storage.Streamer
	if err := json.Unmarshal(streamersResp.Body.Bytes(), &streamers); err != nil {
		t.Fatalf("decode streamers: %v", err)
	}
	if len(streamers) != 1 {
		t.Fatalf("expected 1 streamer after approval, got %d", len(streamers))
	}
	if streamers[0].Status != "online" {
		t.Fatalf("expected status online, got %s", streamers[0].Status)
	}
}

func TestRejectAndDeleteStreamers(t *testing.T) {
	env := newTestEnv(t)

	headers := map[string]string{"Authorization": "Bearer " + adminToken}

	// Seed streamer directly
	created, err := env.store.CreateStreamer(storage.Streamer{
		Name:        "Existing",
		Description: "Sharpening",
		Status:      "offline",
		StatusLabel: "Offline",
		Languages:   []string{"English"},
		Platforms: []storage.Platform{
			{Name: "YouTube", ChannelURL: "https://example.com"},
		},
	})
	if err != nil {
		t.Fatalf("seed streamer: %v", err)
	}

	// Rejecting a nonexistent submission should fail with 404.
	reject := performRequest(env.handler, http.MethodPost, "/api/admin/submissions", map[string]string{
		"action": "reject",
		"id":     "unknown",
	}, headers)
	if reject.Code != http.StatusNotFound {
		t.Fatalf("expected 404 rejecting missing submission, got %d", reject.Code)
	}

	// Update streamer via admin endpoint.
	update := performRequest(env.handler, http.MethodPut, "/api/admin/streamers/"+created.ID, map[string]any{
		"name":        "Existing",
		"description": "Updated",
		"status":      "busy",
		"statusLabel": "Workshop",
		"languages":   []string{"English", "German"},
		"platforms": []map[string]string{
			{"name": "YouTube", "channelUrl": "https://example.com"},
		},
	}, headers)
	if update.Code != http.StatusOK {
		t.Fatalf("expected 200 updating streamer, got %d", update.Code)
	}

	// Delete streamer
	del := performRequest(env.handler, http.MethodDelete, "/api/admin/streamers/"+created.ID, nil, headers)
	if del.Code != http.StatusNoContent {
		t.Fatalf("expected 204 deleting streamer, got %d", del.Code)
	}
}

<<<<<<< HEAD
func TestAdminYouTubeMonitor(t *testing.T) {
	var (
		mu    sync.Mutex
		calls []url.Values
=======
func TestDeleteStreamerUnsubscribesYouTube(t *testing.T) {
	var (
		mu      sync.Mutex
		modes   []string
		topics  []string
		tokens  []string
		secrets []string
>>>>>>> 09574324
	)

	ts := httptest.NewServer(http.HandlerFunc(func(w http.ResponseWriter, r *http.Request) {
		data, err := io.ReadAll(r.Body)
		if err != nil {
			t.Fatalf("read body: %v", err)
		}
<<<<<<< HEAD
		_ = r.Body.Close()
=======
>>>>>>> 09574324
		values, err := url.ParseQuery(string(data))
		if err != nil {
			t.Fatalf("parse body: %v", err)
		}
		mu.Lock()
<<<<<<< HEAD
		calls = append(calls, values)
=======
		modes = append(modes, values.Get("hub.mode"))
		topics = append(topics, values.Get("hub.topic"))
		tokens = append(tokens, values.Get("hub.verify_token"))
		secrets = append(secrets, values.Get("hub.secret"))
>>>>>>> 09574324
		mu.Unlock()
		w.WriteHeader(http.StatusAccepted)
	}))
	defer ts.Close()

	env := newTestEnv(t,
		api.WithYouTubeAlerts(api.YouTubeAlertsConfig{
			HubURL:            ts.URL,
			CallbackURL:       "https://alerts.sharpen.live/callback",
<<<<<<< HEAD
			Secret:            "secret-789",
=======
			Secret:            "secret-456",
>>>>>>> 09574324
			VerifyTokenPrefix: "prefix-",
			VerifyTokenSuffix: "-suffix",
		}),
		api.WithHTTPClient(ts.Client()),
	)

	headers := map[string]string{"Authorization": "Bearer " + adminToken}

<<<<<<< HEAD
	createPayload := map[string]any{
		"name":        "Monitor",
		"description": "Testing",
		"status":      "online",
		"statusLabel": "Online",
		"languages":   []string{"English"},
		"platforms": []map[string]string{
			{"name": "YouTube", "channelUrl": "https://www.youtube.com/channel/UC777"},
		},
	}

	createResp := performRequest(env.handler, http.MethodPost, "/api/admin/streamers", createPayload, headers)
	if createResp.Code != http.StatusCreated {
		t.Fatalf("expected 201 creating streamer, got %d", createResp.Code)
	}

	var created storage.Streamer
	if err := json.Unmarshal(createResp.Body.Bytes(), &created); err != nil {
		t.Fatalf("decode created streamer: %v", err)
	}

	if len(created.Platforms) == 0 || created.Platforms[0].ID == "" {
		t.Fatalf("expected platform ID to be populated, got %+v", created.Platforms)
	}

	streamers, err := env.store.ListStreamers()
	if err != nil {
		t.Fatalf("list streamers: %v", err)
	}
	t.Logf("stored streamers: %+v", streamers)

	settingsResp := performRequest(env.handler, http.MethodGet, "/api/admin/settings", nil, headers)
	if settingsResp.Code != http.StatusOK {
		t.Fatalf("expected 200 fetching settings, got %d", settingsResp.Code)
	}

	var settingsPayload map[string]any
	if err := json.Unmarshal(settingsResp.Body.Bytes(), &settingsPayload); err != nil {
		t.Fatalf("decode settings: %v", err)
	}
	t.Logf("settings callback: %v", settingsPayload["youtubeAlertsCallback"])

=======
	created, err := env.store.CreateStreamer(storage.Streamer{
		Name:        "YouTuber",
		Description: "Streaming",
		Status:      "online",
		StatusLabel: "Online",
		Languages:   []string{"English"},
		Platforms: []storage.Platform{
			{
				Name:       "YouTube",
				ChannelURL: "https://www.youtube.com/channel/UC999",
				ID:         "UC999",
			},
		},
	})
	if err != nil {
		t.Fatalf("seed streamer: %v", err)
	}

>>>>>>> 09574324
	resp := performRequest(env.handler, http.MethodDelete, "/api/admin/streamers/"+created.ID, nil, headers)
	if resp.Code != http.StatusNoContent {
		t.Fatalf("expected 204 deleting streamer, got %d", resp.Code)
	}

<<<<<<< HEAD
	monitor := performRequest(env.handler, http.MethodGet, "/api/admin/monitor/youtube", nil, headers)
	if monitor.Code != http.StatusOK {
		t.Fatalf("expected 200 fetching monitor, got %d", monitor.Code)
	}

	var payload struct {
		Events []struct {
			Mode      string `json:"mode"`
			ChannelID string `json:"channelId"`
			Status    string `json:"status"`
		}
	}
	if err := json.Unmarshal(monitor.Body.Bytes(), &payload); err != nil {
		t.Fatalf("decode monitor: %v", err)
	}

	mu.Lock()
	callCount := len(calls)
	mu.Unlock()

	t.Logf("monitor events: %+v", payload.Events)
	t.Logf("webhook calls: %d", callCount)

	if len(payload.Events) < 2 {
		t.Fatalf("expected at least 2 events, got %d", len(payload.Events))
	}

	last := payload.Events[len(payload.Events)-1]
	if last.Mode != "unsubscribe" {
		t.Fatalf("expected last event to be unsubscribe, got %s", last.Mode)
	}
	if last.ChannelID != "UC777" {
		t.Fatalf("expected channel UC777, got %s", last.ChannelID)
	}
	if !strings.Contains(last.Status, "202") && !strings.Contains(last.Status, "200") {
		t.Fatalf("expected success status, got %s", last.Status)
	}

	mu.Lock()
	defer mu.Unlock()
	if len(calls) < 2 {
		t.Fatalf("expected at least 2 webhook calls, got %d", len(calls))
	}
	if calls[len(calls)-1].Get("hub.mode") != "unsubscribe" {
		t.Fatalf("expected unsubscribe mode in webhook, got %s", calls[len(calls)-1].Get("hub.mode"))
=======
	mu.Lock()
	defer mu.Unlock()
	if len(modes) != 1 {
		t.Fatalf("expected 1 request, got %d", len(modes))
	}
	if modes[0] != "unsubscribe" {
		t.Fatalf("expected unsubscribe mode, got %s", modes[0])
	}
	if topics[0] != "https://www.youtube.com/xml/feeds/videos.xml?channel_id=UC999" {
		t.Fatalf("unexpected topic: %s", topics[0])
	}
	if tokens[0] != "prefix-UC999-suffix" {
		t.Fatalf("unexpected verify token: %s", tokens[0])
	}
	if secrets[0] != "secret-456" {
		t.Fatalf("unexpected secret: %s", secrets[0])
>>>>>>> 09574324
	}
}

func TestAdminSettingsHandlers(t *testing.T) {
	env := newTestEnv(t)
	headers := map[string]string{"Authorization": "Bearer " + adminToken}

	t.Setenv("LISTEN_ADDR", ":9000")
	t.Setenv("SHARPEN_DATA_DIR", "/tmp/data")
	t.Setenv("SHARPEN_STATIC_DIR", "/tmp/static")
	t.Setenv("SHARPEN_STREAMERS_FILE", "/tmp/streamers.json")
	t.Setenv("SHARPEN_SUBMISSIONS_FILE", "/tmp/submissions.json")

	resp := performRequest(env.handler, http.MethodGet, "/api/admin/settings", nil, headers)
	if resp.Code != http.StatusOK {
		t.Fatalf("expected 200 from settings get, got %d", resp.Code)
	}

	var payload map[string]string
	if err := json.Unmarshal(resp.Body.Bytes(), &payload); err != nil {
		t.Fatalf("unmarshal settings: %v", err)
	}
	if payload["adminEmail"] != adminEmail {
		t.Fatalf("expected admin email %q, got %q", adminEmail, payload["adminEmail"])
	}
	if payload["youtubeApiKey"] != "" {
		t.Fatalf("expected blank youtube key, got %q", payload["youtubeApiKey"])
	}
	if payload["youtubeAlertsCallback"] != "" {
		t.Fatalf("expected blank youtube alerts callback, got %q", payload["youtubeAlertsCallback"])
	}
	if payload["youtubeAlertsSecret"] != "" {
		t.Fatalf("expected blank youtube alerts secret, got %q", payload["youtubeAlertsSecret"])
	}
	if payload["youtubeAlertsVerifyPrefix"] != "" {
		t.Fatalf("expected blank youtube alerts verify prefix, got %q", payload["youtubeAlertsVerifyPrefix"])
	}
	if payload["youtubeAlertsVerifySuffix"] != "" {
		t.Fatalf("expected blank youtube alerts verify suffix, got %q", payload["youtubeAlertsVerifySuffix"])
	}
	if payload["youtubeAlertsHubUrl"] != defaultHubURL {
		t.Fatalf("expected default hub url %q, got %q", defaultHubURL, payload["youtubeAlertsHubUrl"])
	}

	newToken := "updated-token"
	newYouTubeKey := "api-key-123"
	newCallback := "https://sharpen.live/alerts"
	newSecret := "secret-123"
	newPrefix := "sharpen-"
	newSuffix := "-testing"
	customHub := "https://pubsubhubbub.example.com/subscribe"
	updateResp := performRequest(env.handler, http.MethodPut, "/api/admin/settings", map[string]string{
		"adminToken":                newToken,
		"youtubeApiKey":             newYouTubeKey,
		"youtubeAlertsCallback":     newCallback,
		"youtubeAlertsSecret":       newSecret,
		"youtubeAlertsVerifyPrefix": newPrefix,
		"youtubeAlertsVerifySuffix": newSuffix,
		"youtubeAlertsHubUrl":       customHub,
	}, headers)
	if updateResp.Code != http.StatusOK {
		t.Fatalf("expected 200 updating settings, got %d", updateResp.Code)
	}

	// verify token updated
	testHeaders := map[string]string{"Authorization": "Bearer " + newToken}
	okResp := performRequest(env.handler, http.MethodGet, "/api/admin/settings", nil, testHeaders)
	if okResp.Code != http.StatusOK {
		t.Fatalf("expected authorized with new token, got %d", okResp.Code)
	}

	var updated map[string]string
	if err := json.Unmarshal(okResp.Body.Bytes(), &updated); err != nil {
		t.Fatalf("unmarshal updated settings: %v", err)
	}
	if updated["youtubeApiKey"] != newYouTubeKey {
		t.Fatalf("expected youtube key %q, got %q", newYouTubeKey, updated["youtubeApiKey"])
	}
	if updated["youtubeAlertsCallback"] != newCallback {
		t.Fatalf("expected alerts callback %q, got %q", newCallback, updated["youtubeAlertsCallback"])
	}
	if updated["youtubeAlertsSecret"] != newSecret {
		t.Fatalf("expected alerts secret %q, got %q", newSecret, updated["youtubeAlertsSecret"])
	}
	if updated["youtubeAlertsVerifyPrefix"] != newPrefix {
		t.Fatalf("expected alerts verify prefix %q, got %q", newPrefix, updated["youtubeAlertsVerifyPrefix"])
	}
	if updated["youtubeAlertsVerifySuffix"] != newSuffix {
		t.Fatalf("expected alerts verify suffix %q, got %q", newSuffix, updated["youtubeAlertsVerifySuffix"])
	}
	if updated["youtubeAlertsHubUrl"] != customHub {
		t.Fatalf("expected hub url %q, got %q", customHub, updated["youtubeAlertsHubUrl"])
	}

	disableResp := performRequest(env.handler, http.MethodPut, "/api/admin/settings", map[string]string{
		"youtubeAlertsCallback": "",
	}, testHeaders)
	if disableResp.Code != http.StatusOK {
		t.Fatalf("expected 200 disabling alerts, got %d", disableResp.Code)
	}

	disabled := performRequest(env.handler, http.MethodGet, "/api/admin/settings", nil, testHeaders)
	if disabled.Code != http.StatusOK {
		t.Fatalf("expected 200 fetching disabled settings, got %d", disabled.Code)
	}
	var disabledPayload map[string]string
	if err := json.Unmarshal(disabled.Body.Bytes(), &disabledPayload); err != nil {
		t.Fatalf("unmarshal disabled settings: %v", err)
	}
	if disabledPayload["youtubeAlertsCallback"] != "" {
		t.Fatalf("expected blank callback after disable, got %q", disabledPayload["youtubeAlertsCallback"])
	}
	if disabledPayload["youtubeAlertsSecret"] != "" {
		t.Fatalf("expected secret cleared after disable, got %q", disabledPayload["youtubeAlertsSecret"])
	}
	if disabledPayload["youtubeAlertsVerifyPrefix"] != "" {
		t.Fatalf("expected prefix cleared after disable, got %q", disabledPayload["youtubeAlertsVerifyPrefix"])
	}
	if disabledPayload["youtubeAlertsVerifySuffix"] != "" {
		t.Fatalf("expected suffix cleared after disable, got %q", disabledPayload["youtubeAlertsVerifySuffix"])
	}
	if disabledPayload["youtubeAlertsHubUrl"] != defaultHubURL {
		t.Fatalf("expected hub url reset to default %q, got %q", defaultHubURL, disabledPayload["youtubeAlertsHubUrl"])
	}
	if value := os.Getenv("YOUTUBE_ALERTS_HUB_URL"); value != "" {
		t.Fatalf("expected hub env cleared, got %q", value)
	}
}<|MERGE_RESOLUTION|>--- conflicted
+++ resolved
@@ -9,10 +9,6 @@
 	"net/url"
 	"os"
 	"path/filepath"
-<<<<<<< HEAD
-	"strings"
-=======
->>>>>>> 09574324
 	"sync"
 	"testing"
 
@@ -202,12 +198,6 @@
 	}
 }
 
-<<<<<<< HEAD
-func TestAdminYouTubeMonitor(t *testing.T) {
-	var (
-		mu    sync.Mutex
-		calls []url.Values
-=======
 func TestDeleteStreamerUnsubscribesYouTube(t *testing.T) {
 	var (
 		mu      sync.Mutex
@@ -215,7 +205,6 @@
 		topics  []string
 		tokens  []string
 		secrets []string
->>>>>>> 09574324
 	)
 
 	ts := httptest.NewServer(http.HandlerFunc(func(w http.ResponseWriter, r *http.Request) {
@@ -223,23 +212,15 @@
 		if err != nil {
 			t.Fatalf("read body: %v", err)
 		}
-<<<<<<< HEAD
-		_ = r.Body.Close()
-=======
->>>>>>> 09574324
 		values, err := url.ParseQuery(string(data))
 		if err != nil {
 			t.Fatalf("parse body: %v", err)
 		}
 		mu.Lock()
-<<<<<<< HEAD
-		calls = append(calls, values)
-=======
 		modes = append(modes, values.Get("hub.mode"))
 		topics = append(topics, values.Get("hub.topic"))
 		tokens = append(tokens, values.Get("hub.verify_token"))
 		secrets = append(secrets, values.Get("hub.secret"))
->>>>>>> 09574324
 		mu.Unlock()
 		w.WriteHeader(http.StatusAccepted)
 	}))
@@ -249,11 +230,7 @@
 		api.WithYouTubeAlerts(api.YouTubeAlertsConfig{
 			HubURL:            ts.URL,
 			CallbackURL:       "https://alerts.sharpen.live/callback",
-<<<<<<< HEAD
-			Secret:            "secret-789",
-=======
 			Secret:            "secret-456",
->>>>>>> 09574324
 			VerifyTokenPrefix: "prefix-",
 			VerifyTokenSuffix: "-suffix",
 		}),
@@ -262,50 +239,6 @@
 
 	headers := map[string]string{"Authorization": "Bearer " + adminToken}
 
-<<<<<<< HEAD
-	createPayload := map[string]any{
-		"name":        "Monitor",
-		"description": "Testing",
-		"status":      "online",
-		"statusLabel": "Online",
-		"languages":   []string{"English"},
-		"platforms": []map[string]string{
-			{"name": "YouTube", "channelUrl": "https://www.youtube.com/channel/UC777"},
-		},
-	}
-
-	createResp := performRequest(env.handler, http.MethodPost, "/api/admin/streamers", createPayload, headers)
-	if createResp.Code != http.StatusCreated {
-		t.Fatalf("expected 201 creating streamer, got %d", createResp.Code)
-	}
-
-	var created storage.Streamer
-	if err := json.Unmarshal(createResp.Body.Bytes(), &created); err != nil {
-		t.Fatalf("decode created streamer: %v", err)
-	}
-
-	if len(created.Platforms) == 0 || created.Platforms[0].ID == "" {
-		t.Fatalf("expected platform ID to be populated, got %+v", created.Platforms)
-	}
-
-	streamers, err := env.store.ListStreamers()
-	if err != nil {
-		t.Fatalf("list streamers: %v", err)
-	}
-	t.Logf("stored streamers: %+v", streamers)
-
-	settingsResp := performRequest(env.handler, http.MethodGet, "/api/admin/settings", nil, headers)
-	if settingsResp.Code != http.StatusOK {
-		t.Fatalf("expected 200 fetching settings, got %d", settingsResp.Code)
-	}
-
-	var settingsPayload map[string]any
-	if err := json.Unmarshal(settingsResp.Body.Bytes(), &settingsPayload); err != nil {
-		t.Fatalf("decode settings: %v", err)
-	}
-	t.Logf("settings callback: %v", settingsPayload["youtubeAlertsCallback"])
-
-=======
 	created, err := env.store.CreateStreamer(storage.Streamer{
 		Name:        "YouTuber",
 		Description: "Streaming",
@@ -324,59 +257,11 @@
 		t.Fatalf("seed streamer: %v", err)
 	}
 
->>>>>>> 09574324
 	resp := performRequest(env.handler, http.MethodDelete, "/api/admin/streamers/"+created.ID, nil, headers)
 	if resp.Code != http.StatusNoContent {
 		t.Fatalf("expected 204 deleting streamer, got %d", resp.Code)
 	}
 
-<<<<<<< HEAD
-	monitor := performRequest(env.handler, http.MethodGet, "/api/admin/monitor/youtube", nil, headers)
-	if monitor.Code != http.StatusOK {
-		t.Fatalf("expected 200 fetching monitor, got %d", monitor.Code)
-	}
-
-	var payload struct {
-		Events []struct {
-			Mode      string `json:"mode"`
-			ChannelID string `json:"channelId"`
-			Status    string `json:"status"`
-		}
-	}
-	if err := json.Unmarshal(monitor.Body.Bytes(), &payload); err != nil {
-		t.Fatalf("decode monitor: %v", err)
-	}
-
-	mu.Lock()
-	callCount := len(calls)
-	mu.Unlock()
-
-	t.Logf("monitor events: %+v", payload.Events)
-	t.Logf("webhook calls: %d", callCount)
-
-	if len(payload.Events) < 2 {
-		t.Fatalf("expected at least 2 events, got %d", len(payload.Events))
-	}
-
-	last := payload.Events[len(payload.Events)-1]
-	if last.Mode != "unsubscribe" {
-		t.Fatalf("expected last event to be unsubscribe, got %s", last.Mode)
-	}
-	if last.ChannelID != "UC777" {
-		t.Fatalf("expected channel UC777, got %s", last.ChannelID)
-	}
-	if !strings.Contains(last.Status, "202") && !strings.Contains(last.Status, "200") {
-		t.Fatalf("expected success status, got %s", last.Status)
-	}
-
-	mu.Lock()
-	defer mu.Unlock()
-	if len(calls) < 2 {
-		t.Fatalf("expected at least 2 webhook calls, got %d", len(calls))
-	}
-	if calls[len(calls)-1].Get("hub.mode") != "unsubscribe" {
-		t.Fatalf("expected unsubscribe mode in webhook, got %s", calls[len(calls)-1].Get("hub.mode"))
-=======
 	mu.Lock()
 	defer mu.Unlock()
 	if len(modes) != 1 {
@@ -393,7 +278,6 @@
 	}
 	if secrets[0] != "secret-456" {
 		t.Fatalf("unexpected secret: %s", secrets[0])
->>>>>>> 09574324
 	}
 }
 
