package api_test

import (
	"bytes"
	"context"
	"encoding/json"
	"errors"
	"io"
	"net/http"
	"net/http/httptest"
	"net/url"
	"os"
	"path/filepath"
	"strings"
	"sync"
	"testing"

	"github.com/Its-donkey/Sharpen-live/backend/internal/api"
	"github.com/Its-donkey/Sharpen-live/backend/internal/settings"
	"github.com/Its-donkey/Sharpen-live/backend/internal/storage"
)

const (
	adminToken    = "secret-token"
	adminEmail    = "admin@example.com"
	adminPassword = "strong-password"
)

const defaultHubURL = "https://pubsubhubbub.appspot.com/subscribe"

type testEnv struct {
	store   *storage.JSONStore
	handler http.Handler
	server  *api.Server
}

func newTestEnv(t *testing.T, initial *settings.Settings, opts ...api.Option) testEnv {
	t.Helper()
	dir := t.TempDir()
	streamersPath := filepath.Join(dir, "streamers.json")
	submissionsPath := filepath.Join(dir, "submissions.json")
	store, err := storage.NewJSONStore(streamersPath, submissionsPath)
	if err != nil {
		t.Fatalf("create store: %v", err)
	}

	seed := settings.Settings{
		AdminToken:      adminToken,
		AdminEmail:      adminEmail,
		AdminPassword:   adminPassword,
		ListenAddr:      ":8880",
		DataDir:         filepath.Dir(streamersPath),
		StaticDir:       "frontend/dist",
		StreamersFile:   streamersPath,
		SubmissionsFile: submissionsPath,
	}
	if initial != nil {
		seed = mergeSettings(seed, *initial)
	}

	settingsStore := settings.NewMemoryStore(seed, true)
	srv := api.New(store, settingsStore, seed, opts...)
	handler := srv.Handler(http.NotFoundHandler())
	return testEnv{store: store, handler: handler, server: srv}
}

func mergeSettings(base, override settings.Settings) settings.Settings {
	if override.AdminToken != "" {
		base.AdminToken = override.AdminToken
	}
	if override.AdminEmail != "" {
		base.AdminEmail = override.AdminEmail
	}
	if override.AdminPassword != "" {
		base.AdminPassword = override.AdminPassword
	}
	if override.YouTubeAPIKey != "" {
		base.YouTubeAPIKey = override.YouTubeAPIKey
	}
	if override.YouTubeAlertsCallback != "" {
		base.YouTubeAlertsCallback = override.YouTubeAlertsCallback
	}
	if override.YouTubeAlertsSecret != "" {
		base.YouTubeAlertsSecret = override.YouTubeAlertsSecret
	}
	if override.YouTubeAlertsVerifyPrefix != "" {
		base.YouTubeAlertsVerifyPrefix = override.YouTubeAlertsVerifyPrefix
	}
	if override.YouTubeAlertsVerifySuffix != "" {
		base.YouTubeAlertsVerifySuffix = override.YouTubeAlertsVerifySuffix
	}
	if override.YouTubeAlertsHubURL != "" {
		base.YouTubeAlertsHubURL = override.YouTubeAlertsHubURL
	}
	if override.ListenAddr != "" {
		base.ListenAddr = override.ListenAddr
	}
	if override.DataDir != "" {
		base.DataDir = override.DataDir
	}
	if override.StaticDir != "" {
		base.StaticDir = override.StaticDir
	}
	if override.StreamersFile != "" {
		base.StreamersFile = override.StreamersFile
	}
	if override.SubmissionsFile != "" {
		base.SubmissionsFile = override.SubmissionsFile
	}
	return base
}

func performRequest(handler http.Handler, method, target string, body any, headers map[string]string) *httptest.ResponseRecorder {
	var buf *bytes.Buffer
	if body != nil {
		data, _ := json.Marshal(body)
		buf = bytes.NewBuffer(data)
	} else {
		buf = bytes.NewBuffer(nil)
	}

	req := httptest.NewRequest(method, target, buf)
	if body != nil {
		req.Header.Set("Content-Type", "application/json")
	}
	for key, value := range headers {
		req.Header.Set(key, value)
	}

	rr := httptest.NewRecorder()
	handler.ServeHTTP(rr, req)
	return rr
}

func TestSubmitAndApproveFlow(t *testing.T) {
	env := newTestEnv(t, nil)

	// Ensure login fails with incorrect credentials.
	invalidResp := performRequest(env.handler, http.MethodPost, "/api/admin/login", map[string]string{
		"email":    adminEmail,
		"password": "wrong",
	}, nil)
	if invalidResp.Code != http.StatusUnauthorized {
		t.Fatalf("expected 401 from invalid login, got %d", invalidResp.Code)
	}

	// Ensure login succeeds and returns token.
	loginResp := performRequest(env.handler, http.MethodPost, "/api/admin/login", map[string]string{
		"email":    adminEmail,
		"password": adminPassword,
	}, nil)
	if loginResp.Code != http.StatusOK {
		t.Fatalf("expected 200 from login, got %d", loginResp.Code)
	}

	submissionPayload := map[string]any{
		"name":        "EdgeCrafter",
		"description": "Sharpening demo",
		"status":      "online",
		"statusLabel": "Online",
		"languages":   []string{"English"},
		"platforms": []map[string]string{
			{"name": "Twitch", "channelUrl": "https://example.com"},
		},
	}

	resp := performRequest(env.handler, http.MethodPost, "/api/submit-streamer", submissionPayload, nil)
	if resp.Code != http.StatusAccepted {
		t.Fatalf("expected 202 status, got %d", resp.Code)
	}

	submissions, err := env.store.ListSubmissions()
	if err != nil {
		t.Fatalf("list submissions: %v", err)
	}
	if len(submissions) != 1 {
		t.Fatalf("expected 1 submission, got %d", len(submissions))
	}

	// Unauthorized admin request should fail.
	unauth := performRequest(env.handler, http.MethodGet, "/api/admin/submissions", nil, nil)
	if unauth.Code != http.StatusUnauthorized {
		t.Fatalf("expected 401 for missing admin token, got %d", unauth.Code)
	}

	headers := map[string]string{"Authorization": "Bearer " + adminToken}
	list := performRequest(env.handler, http.MethodGet, "/api/admin/submissions", nil, headers)
	if list.Code != http.StatusOK {
		t.Fatalf("expected 200 from admin submissions, got %d", list.Code)
	}

	approveBody := map[string]any{"action": "approve", "id": submissions[0].ID}
	approve := performRequest(env.handler, http.MethodPost, "/api/admin/submissions", approveBody, headers)
	if approve.Code != http.StatusOK {
		t.Fatalf("expected 200 approving submission, got %d", approve.Code)
	}

	streamersResp := performRequest(env.handler, http.MethodGet, "/api/streamers", nil, nil)
	if streamersResp.Code != http.StatusOK {
		t.Fatalf("expected 200 listing streamers, got %d", streamersResp.Code)
	}

	var streamers []storage.Streamer
	if err := json.Unmarshal(streamersResp.Body.Bytes(), &streamers); err != nil {
		t.Fatalf("decode streamers: %v", err)
	}
	if len(streamers) != 1 {
		t.Fatalf("expected 1 streamer after approval, got %d", len(streamers))
	}
	if streamers[0].Status != "online" {
		t.Fatalf("expected status online, got %s", streamers[0].Status)
	}
}

func TestRejectAndDeleteStreamers(t *testing.T) {
	env := newTestEnv(t, nil)

	headers := map[string]string{"Authorization": "Bearer " + adminToken}

	// Seed streamer directly
	created, err := env.store.CreateStreamer(storage.Streamer{
		Name:        "Existing",
		Description: "Sharpening",
		Status:      "offline",
		StatusLabel: "Offline",
		Languages:   []string{"English"},
		Platforms: []storage.Platform{
			{Name: "YouTube", ChannelURL: "https://example.com"},
		},
	})
	if err != nil {
		t.Fatalf("seed streamer: %v", err)
	}

	// Rejecting a nonexistent submission should fail with 404.
	reject := performRequest(env.handler, http.MethodPost, "/api/admin/submissions", map[string]string{
		"action": "reject",
		"id":     "unknown",
	}, headers)
	if reject.Code != http.StatusNotFound {
		t.Fatalf("expected 404 rejecting missing submission, got %d", reject.Code)
	}

	// Update streamer via admin endpoint.
	update := performRequest(env.handler, http.MethodPut, "/api/admin/streamers/"+created.ID, map[string]any{
		"name":        "Existing",
		"description": "Updated",
		"status":      "busy",
		"statusLabel": "Workshop",
		"languages":   []string{"English", "German"},
		"platforms": []map[string]string{
			{"name": "YouTube", "channelUrl": "https://example.com"},
		},
	}, headers)
	if update.Code != http.StatusOK {
		t.Fatalf("expected 200 updating streamer, got %d", update.Code)
	}

	// Delete streamer
	del := performRequest(env.handler, http.MethodDelete, "/api/admin/streamers/"+created.ID, nil, headers)
	if del.Code != http.StatusNoContent {
		t.Fatalf("expected 204 deleting streamer, got %d", del.Code)
	}
}

func TestAdminSettingsHandlers(t *testing.T) {
	initial := settings.Settings{
		AdminToken:      adminToken,
		AdminEmail:      adminEmail,
		AdminPassword:   adminPassword,
<<<<<<< HEAD
		ListenAddr:      ":9000",
=======
		ListenAddr:      "127.0.0.1:9000",
>>>>>>> ef0fff09
		DataDir:         "/tmp/data",
		StaticDir:       "/tmp/static",
		StreamersFile:   "/tmp/streamers.json",
		SubmissionsFile: "/tmp/submissions.json",
	}

	env := newTestEnv(t, &initial)
	headers := map[string]string{"Authorization": "Bearer " + adminToken}

	resp := performRequest(env.handler, http.MethodGet, "/api/admin/settings", nil, headers)
	if resp.Code != http.StatusOK {
		t.Fatalf("expected 200 from settings get, got %d", resp.Code)
	}

	var payload map[string]string
	if err := json.Unmarshal(resp.Body.Bytes(), &payload); err != nil {
		t.Fatalf("unmarshal settings: %v", err)
	}
	if payload["adminEmail"] != adminEmail {
		t.Fatalf("expected admin email %q, got %q", adminEmail, payload["adminEmail"])
	}
	if payload["youtubeApiKey"] != "" {
		t.Fatalf("expected blank youtube key, got %q", payload["youtubeApiKey"])
	}
	if payload["youtubeAlertsCallback"] != "" {
		t.Fatalf("expected blank youtube alerts callback, got %q", payload["youtubeAlertsCallback"])
	}
	if payload["youtubeAlertsSecret"] != "" {
		t.Fatalf("expected blank youtube alerts secret, got %q", payload["youtubeAlertsSecret"])
	}
	if payload["youtubeAlertsVerifyPrefix"] != "" {
		t.Fatalf("expected blank youtube alerts verify prefix, got %q", payload["youtubeAlertsVerifyPrefix"])
	}
	if payload["youtubeAlertsVerifySuffix"] != "" {
		t.Fatalf("expected blank youtube alerts verify suffix, got %q", payload["youtubeAlertsVerifySuffix"])
	}
	if payload["youtubeAlertsHubUrl"] != defaultHubURL {
		t.Fatalf("expected default hub url %q, got %q", defaultHubURL, payload["youtubeAlertsHubUrl"])
	}

	newToken := "updated-token"
	newYouTubeKey := "api-key-123"
	newCallback := "https://sharpen.live/alerts"
	newSecret := "secret-123"
	newPrefix := "sharpen-"
	newSuffix := "-testing"
	customHub := "https://pubsubhubbub.example.com/subscribe"
	updateResp := performRequest(env.handler, http.MethodPut, "/api/admin/settings", map[string]string{
		"adminToken":                newToken,
		"youtubeApiKey":             newYouTubeKey,
		"youtubeAlertsCallback":     newCallback,
		"youtubeAlertsSecret":       newSecret,
		"youtubeAlertsVerifyPrefix": newPrefix,
		"youtubeAlertsVerifySuffix": newSuffix,
		"youtubeAlertsHubUrl":       customHub,
	}, headers)
	if updateResp.Code != http.StatusOK {
		t.Fatalf("expected 200 updating settings, got %d", updateResp.Code)
	}

	// verify token updated
	testHeaders := map[string]string{"Authorization": "Bearer " + newToken}
	okResp := performRequest(env.handler, http.MethodGet, "/api/admin/settings", nil, testHeaders)
	if okResp.Code != http.StatusOK {
		t.Fatalf("expected authorized with new token, got %d", okResp.Code)
	}

	var updated map[string]string
	if err := json.Unmarshal(okResp.Body.Bytes(), &updated); err != nil {
		t.Fatalf("unmarshal updated settings: %v", err)
	}
	if updated["youtubeApiKey"] != newYouTubeKey {
		t.Fatalf("expected youtube key %q, got %q", newYouTubeKey, updated["youtubeApiKey"])
	}
	if updated["youtubeAlertsCallback"] != newCallback {
		t.Fatalf("expected alerts callback %q, got %q", newCallback, updated["youtubeAlertsCallback"])
	}
	if updated["youtubeAlertsSecret"] != newSecret {
		t.Fatalf("expected alerts secret %q, got %q", newSecret, updated["youtubeAlertsSecret"])
	}
	if updated["youtubeAlertsVerifyPrefix"] != newPrefix {
		t.Fatalf("expected alerts verify prefix %q, got %q", newPrefix, updated["youtubeAlertsVerifyPrefix"])
	}
	if updated["youtubeAlertsVerifySuffix"] != newSuffix {
		t.Fatalf("expected alerts verify suffix %q, got %q", newSuffix, updated["youtubeAlertsVerifySuffix"])
	}
	if updated["youtubeAlertsHubUrl"] != customHub {
		t.Fatalf("expected hub url %q, got %q", customHub, updated["youtubeAlertsHubUrl"])
	}

	portOnly := performRequest(env.handler, http.MethodPut, "/api/admin/settings", map[string]string{
		"listenAddr": "4242",
	}, testHeaders)
	if portOnly.Code != http.StatusOK {
		t.Fatalf("expected 200 updating port, got %d", portOnly.Code)
	}

	reloaded := performRequest(env.handler, http.MethodGet, "/api/admin/settings", nil, testHeaders)
	if reloaded.Code != http.StatusOK {
		t.Fatalf("expected 200 fetching settings, got %d", reloaded.Code)
	}
	var reloadedPayload map[string]string
	if err := json.Unmarshal(reloaded.Body.Bytes(), &reloadedPayload); err != nil {
		t.Fatalf("unmarshal reloaded settings: %v", err)
	}
	if reloadedPayload["listenAddr"] != "127.0.0.1:4242" {
		t.Fatalf("expected listen addr 127.0.0.1:4242, got %s", reloadedPayload["listenAddr"])
	}
	if value := os.Getenv("LISTEN_ADDR"); value != "127.0.0.1:4242" {
		t.Fatalf("expected LISTEN_ADDR env to update, got %q", value)
	}

	disableResp := performRequest(env.handler, http.MethodPut, "/api/admin/settings", map[string]string{
		"youtubeAlertsCallback": "",
	}, testHeaders)
	if disableResp.Code != http.StatusOK {
		t.Fatalf("expected 200 disabling alerts, got %d", disableResp.Code)
	}

	disabled := performRequest(env.handler, http.MethodGet, "/api/admin/settings", nil, testHeaders)
	if disabled.Code != http.StatusOK {
		t.Fatalf("expected 200 fetching disabled settings, got %d", disabled.Code)
	}
	var disabledPayload map[string]string
	if err := json.Unmarshal(disabled.Body.Bytes(), &disabledPayload); err != nil {
		t.Fatalf("unmarshal disabled settings: %v", err)
	}
	if disabledPayload["youtubeAlertsCallback"] != "" {
		t.Fatalf("expected blank callback after disable, got %q", disabledPayload["youtubeAlertsCallback"])
	}
	if disabledPayload["youtubeAlertsSecret"] != "" {
		t.Fatalf("expected secret cleared after disable, got %q", disabledPayload["youtubeAlertsSecret"])
	}
	if disabledPayload["youtubeAlertsVerifyPrefix"] != "" {
		t.Fatalf("expected prefix cleared after disable, got %q", disabledPayload["youtubeAlertsVerifyPrefix"])
	}
	if disabledPayload["youtubeAlertsVerifySuffix"] != "" {
		t.Fatalf("expected suffix cleared after disable, got %q", disabledPayload["youtubeAlertsVerifySuffix"])
	}
	if disabledPayload["youtubeAlertsHubUrl"] != defaultHubURL {
		t.Fatalf("expected hub url reset to default %q, got %q", defaultHubURL, disabledPayload["youtubeAlertsHubUrl"])
	}
	if value := os.Getenv("YOUTUBE_ALERTS_HUB_URL"); value != "" {
		t.Fatalf("expected hub env cleared, got %q", value)
	}
}

func TestAdminYouTubeMonitor(t *testing.T) {
	var (
		mu    sync.Mutex
		calls []url.Values
	)

	ts := httptest.NewServer(http.HandlerFunc(func(w http.ResponseWriter, r *http.Request) {
		data, err := io.ReadAll(r.Body)
		if err != nil {
			t.Fatalf("read body: %v", err)
		}
		_ = r.Body.Close()
		values, err := url.ParseQuery(string(data))
		if err != nil {
			t.Fatalf("parse body: %v", err)
		}
		mu.Lock()
		calls = append(calls, values)
		mu.Unlock()
		w.WriteHeader(http.StatusAccepted)
	}))
	defer ts.Close()

	initial := settings.Settings{
		AdminToken:                adminToken,
		AdminEmail:                adminEmail,
		AdminPassword:             adminPassword,
		ListenAddr:                ":8880",
		DataDir:                   "/tmp/data",
		StaticDir:                 "frontend/dist",
		StreamersFile:             "/tmp/streamers.json",
		SubmissionsFile:           "/tmp/submissions.json",
		YouTubeAlertsCallback:     "https://alerts.sharpen.live/callback",
		YouTubeAlertsSecret:       "secret-789",
		YouTubeAlertsVerifyPrefix: "prefix-",
		YouTubeAlertsVerifySuffix: "-suffix",
		YouTubeAlertsHubURL:       ts.URL,
	}

	env := newTestEnv(t, &initial, api.WithHTTPClient(ts.Client()))
	headers := map[string]string{"Authorization": "Bearer " + adminToken}

	createResp := performRequest(env.handler, http.MethodPost, "/api/admin/streamers", map[string]any{
		"name":        "Monitor",
		"description": "Testing",
		"status":      "online",
		"statusLabel": "Online",
		"languages":   []string{"English"},
		"platforms": []map[string]string{
			{"name": "YouTube", "channelUrl": "https://www.youtube.com/channel/UC777"},
		},
	}, headers)
	if createResp.Code != http.StatusCreated {
		t.Fatalf("expected 201 creating streamer, got %d", createResp.Code)
	}

	var created storage.Streamer
	if err := json.Unmarshal(createResp.Body.Bytes(), &created); err != nil {
		t.Fatalf("decode created streamer: %v", err)
	}

	resp := performRequest(env.handler, http.MethodDelete, "/api/admin/streamers/"+created.ID, nil, headers)
	if resp.Code != http.StatusNoContent {
		t.Fatalf("expected 204 deleting streamer, got %d", resp.Code)
	}

	monitor := performRequest(env.handler, http.MethodGet, "/api/admin/monitor/youtube", nil, headers)
	if monitor.Code != http.StatusOK {
		t.Fatalf("expected 200 fetching monitor, got %d", monitor.Code)
	}

	var payload struct {
		Events []struct {
			Mode      string `json:"mode"`
			ChannelID string `json:"channelId"`
			Status    string `json:"status"`
		}
	}
	if err := json.Unmarshal(monitor.Body.Bytes(), &payload); err != nil {
		t.Fatalf("decode monitor: %v", err)
	}

	mu.Lock()
	defer mu.Unlock()

	if len(payload.Events) < 2 {
		t.Fatalf("expected at least 2 events, got %d", len(payload.Events))
	}
	if len(calls) < 2 {
		t.Fatalf("expected at least 2 webhook calls, got %d", len(calls))
	}

	last := payload.Events[len(payload.Events)-1]
	if last.Mode != "unsubscribe" {
		t.Fatalf("expected last event to be unsubscribe, got %s", last.Mode)
	}
	if last.ChannelID != created.Platforms[0].ID {
		t.Fatalf("expected channel %s, got %s", created.Platforms[0].ID, last.ChannelID)
	}
	if !strings.Contains(last.Status, "202") && !strings.Contains(last.Status, "200") {
		t.Fatalf("expected success status, got %s", last.Status)
	}
	if calls[len(calls)-1].Get("hub.mode") != "unsubscribe" {
		t.Fatalf("expected unsubscribe mode in webhook, got %s", calls[len(calls)-1].Get("hub.mode"))
	}
}

func TestAdminSettingsPersistFailure(t *testing.T) {
	dir := t.TempDir()
	streamersPath := filepath.Join(dir, "streamers.json")
	submissionsPath := filepath.Join(dir, "submissions.json")
	store, err := storage.NewJSONStore(streamersPath, submissionsPath)
	if err != nil {
		t.Fatalf("create store: %v", err)
	}

	seed := settings.Settings{
		AdminToken:      adminToken,
		AdminEmail:      adminEmail,
		AdminPassword:   adminPassword,
		ListenAddr:      ":9000",
		DataDir:         "/tmp/data",
		StaticDir:       "/tmp/static",
		StreamersFile:   streamersPath,
		SubmissionsFile: submissionsPath,
	}

	failingStore := &failingSettingsStore{
		initial: seed,
		err:     errors.New("database unavailable"),
	}

	srv := api.New(store, failingStore, seed)
	handler := srv.Handler(http.NotFoundHandler())

	headers := map[string]string{"Authorization": "Bearer " + adminToken}
	body := map[string]string{"adminToken": "new-token"}

	resp := performRequest(handler, http.MethodPut, "/api/admin/settings", body, headers)
	if resp.Code != http.StatusInternalServerError {
		t.Fatalf("expected 500 when persistence fails, got %d", resp.Code)
	}

	getResp := performRequest(handler, http.MethodGet, "/api/admin/settings", nil, headers)
	if getResp.Code != http.StatusOK {
		t.Fatalf("expected original token to remain valid, got %d", getResp.Code)
	}

	newHeaders := map[string]string{"Authorization": "Bearer new-token"}
	unauth := performRequest(handler, http.MethodGet, "/api/admin/settings", nil, newHeaders)
	if unauth.Code != http.StatusUnauthorized {
		t.Fatalf("expected new token to be unauthorized after failed update, got %d", unauth.Code)
	}
}

type failingSettingsStore struct {
	initial settings.Settings
	err     error
}

func (f *failingSettingsStore) EnsureSchema(context.Context) error {
	return nil
}

func (f *failingSettingsStore) Load(context.Context) (settings.Settings, error) {
	return f.initial, nil
}

func (f *failingSettingsStore) Save(context.Context, settings.Settings) error {
	return f.err
}<|MERGE_RESOLUTION|>--- conflicted
+++ resolved
@@ -268,11 +268,7 @@
 		AdminToken:      adminToken,
 		AdminEmail:      adminEmail,
 		AdminPassword:   adminPassword,
-<<<<<<< HEAD
-		ListenAddr:      ":9000",
-=======
 		ListenAddr:      "127.0.0.1:9000",
->>>>>>> ef0fff09
 		DataDir:         "/tmp/data",
 		StaticDir:       "/tmp/static",
 		StreamersFile:   "/tmp/streamers.json",
