--- conflicted
+++ resolved
@@ -304,23 +304,7 @@
 	}
 
 	body, _ := io.ReadAll(io.LimitReader(resp.Body, 512))
-<<<<<<< HEAD
-	message := strings.TrimSpace(string(body))
-	s.appendYouTubeEvent(youtubeEvent{
-		Timestamp:   timestamp,
-		Mode:        mode,
-		ChannelID:   channelID,
-		Topic:       topic,
-		Callback:    callback,
-		Status:      status,
-		Error:       message,
-		VerifyToken: verifyToken,
-		HasSecret:   hasSecret,
-	})
-	fmt.Printf("youtube subscription %s failed: %s: %s\n", mode, status, message)
-=======
 	fmt.Printf("youtube subscription %s failed: %s: %s\n", mode, resp.Status, strings.TrimSpace(string(body)))
->>>>>>> 09574324
 }
 
 func (s *Server) unsubscribeYouTubePlatforms(ctx context.Context, platforms []storage.Platform) {
