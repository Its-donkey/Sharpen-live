--- conflicted
+++ resolved
@@ -18,14 +18,6 @@
   updateAdminStreamer
 } from "../api";
 import type {
-<<<<<<< HEAD
-  AdminSettings,
-  AdminSettingsUpdate,
-  Streamer,
-  StreamerStatus,
-  Submission,
-  SubmissionPayload,
-=======
 	AdminSettings,
 	AdminSettingsUpdate,
 	AdminYouTubeEvent,
@@ -33,7 +25,6 @@
 	StreamerStatus,
 	Submission,
 	SubmissionPayload,
->>>>>>> ef0fff09
   YouTubeMonitorEvent
 } from "../types";
 import { STATUS_DEFAULT_LABELS } from "../types";
@@ -189,17 +180,30 @@
     async (currentToken: string) => {
       setMonitorLoading(true);
       try {
-<<<<<<< HEAD
-        const events = await getAdminYouTubeMonitor(currentToken);
-        setMonitorEvents(events);
-=======
         const result = await getAdminSettings(currentToken);
         setSettings(result);
         setSettingsDraft(result);
         if (result.adminToken && result.adminToken !== currentToken) {
           setToken(result.adminToken);
         }
->>>>>>> ef0fff09
+      } catch (error) {
+        setStatus({
+          message: error instanceof Error ? error.message : "Unable to load YouTube monitor.",
+          tone: "error"
+        });
+      } finally {
+        setSettingsLoading(false);
+      }
+    },
+    [setToken]
+  );
+
+  const loadMonitor = useCallback(
+    async (currentToken: string) => {
+      setMonitorLoading(true);
+      try {
+        const events = await getAdminYouTubeMonitor(currentToken);
+        setMonitorEvents(events);
       } catch (error) {
         setStatus({
           message: error instanceof Error ? error.message : "Unable to load YouTube monitor.",
@@ -235,12 +239,9 @@
       setSubmissions([]);
       setStreamers([]);
       setSettings(null);
-<<<<<<< HEAD
-=======
       setMonitorEvents([]);
       setMonitorLoading(false);
       setSettingsDraft(null);
->>>>>>> ef0fff09
       setMonitorEvents([]);
       setMonitorLoading(false);
       return;
@@ -261,8 +262,10 @@
     if (!isAuthenticated || activeTab !== "monitor" || !token) {
       return;
     }
-    void loadMonitor(token);
-  }, [isAuthenticated, activeTab, token, loadMonitor]);
+    if (!monitorEvents.length && !monitorLoading) {
+      void loadMonitorData(token);
+    }
+  }, [isAuthenticated, activeTab, monitorEvents.length, monitorLoading, loadMonitorData, token]);
 
   useEffect(() => {
     if (!isAuthenticated || activeTab !== "monitor" || !token) {
@@ -534,16 +537,20 @@
             type="button"
             className={activeTab === "monitor" ? "admin-tab active" : "admin-tab"}
             onClick={() => setActiveTab("monitor")}
-<<<<<<< HEAD
-=======
           >
             Monitor
           </button>
           <button
             type="button"
-            className={activeTab === "settings" ? "admin-tab active" : "admin-tab"}
-            onClick={() => setActiveTab("settings")}
->>>>>>> ef0fff09
+            className={activeTab === "monitor" ? "admin-tab active" : "admin-tab"}
+            onClick={() => setActiveTab("monitor")}
+          >
+            Monitor
+          </button>
+          <button
+            type="button"
+            className={activeTab === "monitor" ? "admin-tab active" : "admin-tab"}
+            onClick={() => setActiveTab("monitor")}
           >
             Monitor
           </button>
@@ -581,7 +588,6 @@
             )}
           </section>
 
-<<<<<<< HEAD
           <section aria-labelledby="admin-streamers-title">
             <div className="admin-streamers-header">
               <h3 id="admin-streamers-title">Current roster</h3>
@@ -604,32 +610,6 @@
               />
             ) : null}
 
-            {streamers.length ? (
-              <div className="admin-streamers">
-                {streamers.map((streamer) => (
-                  <AdminStreamerCard
-                    key={streamer.id}
-                    streamer={streamer}
-                    onUpdate={updateStreamer}
-                    onDelete={removeStreamer}
-                  />
-                ))}
-              </div>
-            ) : (
-              <div className="admin-empty">No streamers found. Add one to get started.</div>
-            )}
-          </section>
-        </div>
-=======
-              {isCreateOpen ? (
-                <AdminCreateStreamer
-                  onSubmit={async (payload) => {
-                    await createStreamer(payload);
-                    setIsCreateOpen(false);
-                  }}
-                />
-              ) : null}
-
               {streamers.length ? (
                 <div className="admin-streamers">
                   {streamers.map((streamer) => (
@@ -646,7 +626,6 @@
               )}
             </section>
           </div>
->>>>>>> ef0fff09
         ) : activeTab === "monitor" ? (
           <section className="admin-monitor" role="tabpanel">
             <div className="admin-streamers-header">
@@ -679,11 +658,7 @@
               <div className="admin-empty">No YouTube PubSub events recorded yet.</div>
             )}
           </section>
-<<<<<<< HEAD
-        ) : (
-=======
         ) : activeTab === "settings" ? (
->>>>>>> ef0fff09
           <section className="admin-settings" role="tabpanel">
             <h3>Environment settings</h3>
             <p className="admin-help">
