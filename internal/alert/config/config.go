--- conflicted
+++ resolved
@@ -11,19 +11,11 @@
 const (
 	defaultAddr         = "127.0.0.1"
 	defaultPort         = ":8880"
-<<<<<<< HEAD
-	defaultData         = "data/default-site"
-	defaultTemplatesDir = "ui/sites/default-site/templates"
-	defaultAssetsDir    = "ui/sites/default-site"
-	alertserverName     = "Alertserver Admin"
-	AlertserverKey      = "default-site"
-=======
 	defaultData         = "data/alertserver"
 	defaultTemplatesDir = "ui/sites/alertserver/templates"
 	defaultAssetsDir    = "ui/sites/alertserver"
 	alertserverName     = "Alertserver Admin"
 	AlertserverKey      = "alertserver"
->>>>>>> b62a98e2
 )
 
 // YouTubeConfig captures the WebSub-specific defaults persisted in config files.
