--- conflicted
+++ resolved
@@ -91,40 +91,10 @@
 			if errors.Channel {
 				channelWrapper += " form-field-error"
 			}
-<<<<<<< HEAD
 			builder.WriteString(`<div class="platform-row form-grid platform-row-grid" data-platform-row="` + row.ID + `">`)
 			builder.WriteString(`<label class="` + channelWrapper + `" id="platform-url-field-` + row.ID + `"><span>Channel URL</span>`)
-			builder.WriteString(`<input type="url" placeholder="https://example.com/live or @handle" value="` + html.EscapeString(row.ChannelURL) + `" data-platform-channel data-row="` + row.ID + `" required />`)
-=======
-			builder.WriteString(`<div class="platform-row" data-platform-row="` + row.ID + `" style="display:flex;flex-wrap:wrap;gap:0.75rem;align-items:flex-end;">`)
-			builder.WriteString(`<div class="platform-row-fields" style="display:flex;flex-wrap:wrap;gap:0.75rem;align-items:flex-end;flex:1 1 0%;">`)
-			builder.WriteString(`<label class="` + channelWrapper + `" id="platform-url-field-` + row.ID + `" style="flex:1 1 50%;max-width:50%;min-width:240px;"><span>Channel URL</span>`)
 			builder.WriteString(`<input type="url" class="channel-url-input" placeholder="https://example.com/live or @handle" value="` + html.EscapeString(row.ChannelURL) + `" data-platform-channel data-row="` + row.ID + `" required />`)
->>>>>>> 7dff0730
 			builder.WriteString(`</label>`)
-			builder.WriteString(`<label class="form-field form-field-inline platform-select"><span>Platform</span>`)
-			builder.WriteString(`<select data-platform-name data-row="` + row.ID + `">`)
-			options := []struct {
-				Value string
-				Label string
-			}{
-				{Value: "YouTube", Label: "YouTube"},
-				{Value: "Twitch", Label: "Twitch"},
-				{Value: "Facebook", Label: "Facebook"},
-				{Value: "Other", Label: "Other"},
-			}
-			current := strings.TrimSpace(row.Name)
-			if current == "" {
-				current = "YouTube"
-			}
-			for _, opt := range options {
-				builder.WriteString(`<option value="` + opt.Value + `"`)
-				if current == opt.Value {
-					builder.WriteString(` selected`)
-				}
-				builder.WriteString(`>` + opt.Label + `</option>`)
-			}
-			builder.WriteString(`</select></label>`)
 
 			handleValue := strings.TrimSpace(row.Handle)
 			if handleValue == "" {
@@ -132,7 +102,7 @@
 			}
 			if handleValue != "" || strings.TrimSpace(row.Preset) != "" {
 				selected := resolvePlatformPreset(row.Preset)
-				builder.WriteString(`<label class="form-field form-field-inline platform-select" style="flex:0 0 50%;max-width:50%;min-width:180px;"><span>Handle platform</span>`)
+				builder.WriteString(`<label class="form-field form-field-inline platform-select"><span>Handle platform</span>`)
 				builder.WriteString(`<select data-platform-choice data-row="` + row.ID + `">`)
 				for _, option := range platformHandleOptions {
 					builder.WriteString(`<option value="` + option.Value + `"`)
@@ -144,7 +114,6 @@
 				builder.WriteString(`</select></label>`)
 			}
 
-			builder.WriteString(`</div>`)
 			builder.WriteString(`<button type="button" class="remove-platform-button" data-remove-platform="` + row.ID + `">Remove</button>`)
 			if errors.Channel {
 				builder.WriteString(`<p class="field-error-text">Provide a valid channel URL.</p>`)
@@ -433,19 +402,6 @@
 		})
 	})
 
-<<<<<<< HEAD
-	platformSelects := formDocument().Call("querySelectorAll", "[data-platform-name]")
-	forEachNode(platformSelects, func(node js.Value) {
-		addFormHandler(node, "change", func(this js.Value, _ []js.Value) any {
-			rowID := this.Get("dataset").Get("row").String()
-			value := this.Get("value").String()
-			for idx := range state.Submit.Platforms {
-				row := &state.Submit.Platforms[idx]
-				if row.ID == rowID {
-					row.Name = value
-					break
-				}
-=======
 	platformChoices := formDocument().Call("querySelectorAll", "[data-platform-choice]")
 	forEachNode(platformChoices, func(node js.Value) {
 		addFormHandler(node, "change", func(this js.Value, _ []js.Value) any {
@@ -465,7 +421,6 @@
 				}
 				RenderSubmitForm()
 				break
->>>>>>> 7dff0730
 			}
 			return nil
 		})
