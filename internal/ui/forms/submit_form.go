//go:build js && wasm

package forms

import (
	"bytes"
	"context"
	"encoding/json"
	"errors"
	"fmt"
	"html"
	"io"
	"net/http"
	"strings"
	"syscall/js"
	"time"

	"github.com/Its-donkey/Sharpen-live/internal/ui/model"
	"github.com/Its-donkey/Sharpen-live/internal/ui/state"
)

var (
	formHandlers    []js.Func
	runtimeDocument js.Value
)

var platformHandleOptions = []struct {
	Value string
	Label string
}{
	{Value: "youtube", Label: "YouTube"},
	{Value: "twitch", Label: "Twitch"},
	{Value: "facebook", Label: "Facebook"},
}

func formDocument() js.Value {
	if !runtimeDocument.Truthy() {
		runtimeDocument = js.Global().Get("document")
	}
	return runtimeDocument
}

// RenderSubmitForm rebuilds the interactive submission form in the DOM.
func RenderSubmitForm() {
	container := formDocument().Call("getElementById", "submit-streamer-section")
	if !container.Truthy() {
		return
	}

	focus := captureFocusSnapshot()
	releaseFormHandlers()

	if len(state.Submit.Platforms) == 0 {
		state.Submit.Platforms = []model.PlatformFormRow{NewPlatformRow()}
	}
	if state.Submit.Errors.Platforms == nil {
		state.Submit.Errors.Platforms = make(map[string]model.PlatformFieldError)
	}
	if state.Submit.Languages == nil {
		state.Submit.Languages = []string{"English"}
	}

	var builder strings.Builder
	sectionClass := "submit-streamer"
	if !state.Submit.Open {
		sectionClass += " is-collapsed"
	}
	builder.WriteString(`<section class="` + sectionClass + `" aria-labelledby="submit-streamer-title">`)
	builder.WriteString(`
  <div class="submit-streamer-header">
    <h2 id="submit-streamer-title">Know a streamer we should feature?</h2>
    <button type="button" class="submit-streamer-toggle" id="submit-toggle">`)
	if state.Submit.Open {
		builder.WriteString("Hide form")
	} else {
		builder.WriteString("Submit a streamer")
	}
	builder.WriteString(`</button>
  </div>`)

	if state.Submit.Open {
		formClass := "submit-streamer-form"
		if state.Submit.Submitting {
			formClass += " is-submitting"
		}
		builder.WriteString(`<form id="submit-streamer-form" class="` + formClass + `" aria-live="polite">`)
		builder.WriteString(`<p class="submit-streamer-help">Share the details below and our team will review the submission before adding the streamer to the roster. No additional access is required.</p>`)

		// Form grid
		builder.WriteString(`<div class="form-grid">`)

		// Platform fieldset
		builder.WriteString(`<fieldset class="platform-fieldset form-field-wide"><legend>Streaming platforms *</legend><p class="submit-streamer-help">Add each platform’s name and channel URL. If they’re the same stream link, repeat the URL.</p>`)
		builder.WriteString(`<div class="platform-rows">`)
		for _, row := range state.Submit.Platforms {
			errors := state.Submit.Errors.Platforms[row.ID]
			channelWrapper := "form-field form-field-inline highlight-change"
			if errors.Channel {
				channelWrapper += " form-field-error"
			}
			builder.WriteString(`<div class="platform-row" data-platform-row="` + row.ID + `">`)
<<<<<<< HEAD
			handleInput := strings.HasPrefix(strings.TrimSpace(row.ChannelURL), "@")
=======
			handleInput := row.Handle != "" || strings.HasPrefix(strings.TrimSpace(row.ChannelURL), "@")
>>>>>>> 13e5f56f
			builder.WriteString(`<div class="platform-row-inner">`)
			builder.WriteString(`<label class="` + channelWrapper + ` platform-url" id="platform-url-field-` + row.ID + `"><span>Channel URL</span>`)
			builder.WriteString(`<input type="url" class="channel-url-input" placeholder="https://example.com/live or @handle" value="` + html.EscapeString(row.ChannelURL) + `" data-platform-channel data-row="` + row.ID + `" required />`)
			builder.WriteString(`</label>`)
<<<<<<< HEAD
			labelClass := "form-field form-field-inline platform-select"
			if !handleInput {
				labelClass += " platform-select-hidden"
			}
			builder.WriteString(`<label class="` + labelClass + `"><span>Handle platform</span>`)
=======
			builder.WriteString(`<label class="form-field form-field-inline platform-select-wrapper`)
			if handleInput {
				builder.WriteString(` is-visible`)
			}
			builder.WriteString(`"><span>Handle platform</span>`)
>>>>>>> 13e5f56f
			builder.WriteString(`<select class="platform-select" data-platform-choice data-row="` + row.ID + `">`)
			builder.WriteString(`<option value="">Select a platform…</option>`)
			selected := resolvePlatformPreset(row.Preset)
			for _, option := range platformHandleOptions {
				builder.WriteString(`<option value="` + option.Value + `"`)
				if selected == option.Value {
					builder.WriteString(` selected`)
				}
				builder.WriteString(`>` + option.Label + `</option>`)
			}
			builder.WriteString(`</select></label>`)
			builder.WriteString(`</div>`)
			builder.WriteString(`<button type="button" class="remove-platform-button" data-remove-platform="` + row.ID + `">Remove</button>`)
			builder.WriteString(`</div>`)

			if errors.Channel {
				builder.WriteString(`<p class="field-error-text">Provide a valid channel URL.</p>`)
			}
			builder.WriteString(`</div>`)
		}
		builder.WriteString(`</div>`)

		addDisabled := ""
		if len(state.Submit.Platforms) >= model.MaxPlatforms {
			addDisabled = " disabled"
		}

		builder.WriteString(`<button type="button" class="add-platform-button" id="add-platform"` + addDisabled + `>+ Add another platform</button>`)
		builder.WriteString(`</fieldset>`)

		// Name field
		nameClass := "form-field"
		if state.Submit.Errors.Name {
			nameClass += " form-field-error"
		}
		builder.WriteString(`<label class="` + nameClass + `" id="field-name"><span>Streamer name *</span><input type="text" id="streamer-name" value="` + html.EscapeString(state.Submit.Name) + `" required /></label>`)

		// Description
		descClass := "form-field form-field-wide"
		if state.Submit.Errors.Description {
			descClass += " form-field-error"
		}
		builder.WriteString(`<label class="` + descClass + `" id="field-description"><span>Description *</span><p class="submit-streamer-help">What does the streamer do and what makes their streams unique?</p><textarea id="streamer-description" rows="3" required>`)
		builder.WriteString(html.EscapeString(state.Submit.Description))
		builder.WriteString(`</textarea></label>`)

		// Languages
		langClass := "form-field form-field-wide"
		if state.Submit.Errors.Languages {
			langClass += " form-field-error"
		}
		builder.WriteString(`<label class="` + langClass + `" id="field-languages"><span>Languages *</span><p class="submit-streamer-help">Select every language the streamer uses on their channel.</p>`)
		selectDisabled := len(state.Submit.Languages) >= model.MaxLanguages
		builder.WriteString(`<div class="language-picker">`)
		builder.WriteString(`<div class="language-tags">`)
		if len(state.Submit.Languages) == 0 {
			builder.WriteString(`<span class="language-empty">No languages selected yet.</span>`)
		} else {
			for _, value := range state.Submit.Languages {
				label := DisplayLanguage(value)
				builder.WriteString(`<span class="language-pill">` + html.EscapeString(label) + `<button type="button" data-remove-language="` + html.EscapeString(value) + `" aria-label="Remove ` + html.EscapeString(label) + `">×</button></span>`)
			}
		}
		builder.WriteString(`</div>`)
		builder.WriteString(`<div class="language-controls">`)
		builder.WriteString(`<button type="button" class="add-platform-button add-language-button" id="add-language"`)
		if selectDisabled {
			builder.WriteString(` disabled`)
		}
		builder.WriteString(`>+ Add another language</button>`)
		builder.WriteString(`<select class="language-select is-hidden" id="language-select"`)
		if selectDisabled {
			builder.WriteString(` disabled`)
		}
		builder.WriteString(`>`)
		builder.WriteString(`<option value="">Languages</option>`)
		for _, option := range AvailableLanguageOptions(state.Submit.Languages) {
			builder.WriteString(`<option value="` + html.EscapeString(option.Value) + `">` + html.EscapeString(option.Label) + `</option>`)
		}
		builder.WriteString(`</select>`)
		builder.WriteString(`</div>`)
		builder.WriteString(`</div>`)
		if state.Submit.Errors.Languages {
			builder.WriteString(`<p class="field-error-text">Select at least one language.</p>`)
		}
		builder.WriteString(`</label></div>`) // end languages label and grid

		// Actions
		builder.WriteString(`<div class="submit-streamer-actions">`)
		submitLabel := "Submit streamer"
		if state.Submit.Submitting {
			submitLabel = "Submitting…"
		}
		disableSubmit := ""
		if state.Submit.Submitting {
			disableSubmit = " disabled"
		}
		builder.WriteString(`<button type="submit" class="submit-streamer-submit"` + disableSubmit + `>` + submitLabel + `</button>`)
		builder.WriteString(`<button type="button" class="submit-streamer-cancel" id="submit-cancel">Cancel</button>`)
		builder.WriteString(`</div>`)

		if state.Submit.ResultState != "" && state.Submit.ResultMessage != "" {
			builder.WriteString(`<div class="submit-streamer-result" data-state="` + html.EscapeString(state.Submit.ResultState) + `" role="status">` + html.EscapeString(state.Submit.ResultMessage) + `</div>`)
		}

		builder.WriteString(`</form>`)
	}

	builder.WriteString(`</section>`)
	container.Set("innerHTML", builder.String())

	bindSubmitFormEvents()
	restoreFocusSnapshot(focus)
}

func scheduleRender() {
	var fn js.Func
	fn = js.FuncOf(func(js.Value, []js.Value) any {
		RenderSubmitForm()
		fn.Release()
		return nil
	})
	js.Global().Call("setTimeout", fn, 0)
}

type focusSnapshot struct {
	ID    string
	Start int
	End   int
}

func captureFocusSnapshot() focusSnapshot {
	active := formDocument().Get("activeElement")
	if !active.Truthy() {
		return focusSnapshot{Start: -1, End: -1}
	}
	idValue := active.Get("id")
	if idValue.Type() != js.TypeString {
		return focusSnapshot{Start: -1, End: -1}
	}
	snap := focusSnapshot{ID: idValue.String(), Start: -1, End: -1}
	if start := active.Get("selectionStart"); start.Type() == js.TypeNumber {
		snap.Start = start.Int()
	}
	if end := active.Get("selectionEnd"); end.Type() == js.TypeNumber {
		snap.End = end.Int()
	}
	return snap
}

func restoreFocusSnapshot(snap focusSnapshot) {
	if snap.ID == "" {
		return
	}
	target := formDocument().Call("getElementById", snap.ID)
	if !target.Truthy() {
		return
	}
	target.Call("focus")
	if snap.Start >= 0 && snap.End >= 0 {
		if setter := target.Get("setSelectionRange"); setter.Type() == js.TypeFunction {
			target.Call("setSelectionRange", snap.Start, snap.End)
		}
	}
}

func bindSubmitFormEvents() {
	toggle := formDocument().Call("getElementById", "submit-toggle")
	addFormHandler(toggle, "click", func(js.Value, []js.Value) any {
		state.Submit.Open = !state.Submit.Open
		if !state.Submit.Open {
			ResetFormState(true)
		}
		RenderSubmitForm()
		return nil
	})

	if !state.Submit.Open {
		return
	}

	nameInput := formDocument().Call("getElementById", "streamer-name")
	addFormHandler(nameInput, "input", func(this js.Value, _ []js.Value) any {
		value := this.Get("value").String()
		state.Submit.Name = value
		if strings.TrimSpace(value) != "" {
			state.Submit.Errors.Name = false
			markFieldError("field-name", false)
		}
		return nil
	})

	descInput := formDocument().Call("getElementById", "streamer-description")
	addFormHandler(descInput, "input", func(this js.Value, _ []js.Value) any {
		value := this.Get("value").String()
		state.Submit.Description = value
		if strings.TrimSpace(value) != "" {
			state.Submit.Errors.Description = false
			markFieldError("field-description", false)
		}
		return nil
	})

	langSelect := formDocument().Call("getElementById", "language-select")
	langPicker := formDocument().Call("querySelector", ".language-picker")
	addLanguage := func(raw string) {
		value := strings.TrimSpace(raw)
		if value == "" || len(state.Submit.Languages) >= model.MaxLanguages {
			return
		}
		if !ContainsString(state.Submit.Languages, value) {
			state.Submit.Languages = append(state.Submit.Languages, value)
			state.Submit.Errors.Languages = false
		}
	}
	addFormHandler(langSelect, "change", func(this js.Value, _ []js.Value) any {
		addLanguage(this.Get("value").String())
		this.Set("value", "")
		this.Get("classList").Call("add", "is-hidden")
		if langPicker.Truthy() {
			langPicker.Get("classList").Call("remove", "is-select-visible")
		}
		addLangButton := formDocument().Call("getElementById", "add-language")
		if addLangButton.Truthy() {
			addLangButton.Get("classList").Call("remove", "is-hidden")
		}
		RenderSubmitForm()
		return nil
	})

	addLangButton := formDocument().Call("getElementById", "add-language")
	addFormHandler(addLangButton, "click", func(js.Value, []js.Value) any {
		if langSelect.Truthy() {
			if langSelect.Get("disabled").Bool() {
				return nil
			}
			langSelect.Get("classList").Call("remove", "is-hidden")
			if langPicker.Truthy() {
				langPicker.Get("classList").Call("add", "is-select-visible")
			}
			addLangButton.Get("classList").Call("add", "is-hidden")
			langSelect.Call("focus")
		}
		return nil
	})

	langButtons := formDocument().Call("querySelectorAll", "[data-remove-language]")
	forEachNode(langButtons, func(node js.Value) {
		addFormHandler(node, "click", func(this js.Value, _ []js.Value) any {
			value := this.Get("dataset").Get("removeLanguage").String()
			if value == "" {
				return nil
			}
			filtered := make([]string, 0, len(state.Submit.Languages))
			for _, entry := range state.Submit.Languages {
				if entry != value {
					filtered = append(filtered, entry)
				}
			}
			state.Submit.Languages = filtered
			if len(filtered) > 0 {
				state.Submit.Errors.Languages = false
			}
			RenderSubmitForm()
			return nil
		})
	})

	platformInputs := formDocument().Call("querySelectorAll", "[data-platform-channel]")
	forEachNode(platformInputs, func(node js.Value) {
		addFormHandler(node, "input", func(this js.Value, _ []js.Value) any {
			rowID := this.Get("dataset").Get("row").String()
			rawValue := strings.TrimSpace(this.Get("value").String())
			normalized := CanonicalizeChannelInput(rawValue)
			if normalized != rawValue {
				this.Set("value", normalized)
			}
			for index := range state.Submit.Platforms {
				row := &state.Submit.Platforms[index]
				if row.ID == rowID {
					if rawValue == "" {
						row.ChannelURL = ""
						row.Handle = ""
						row.Preset = ""
						row.Name = ""
						RenderSubmitForm()
						return nil
					}

					if handle := extractHandle(rawValue); handle != "" {
						row.Handle = handle
						if row.Preset == "" {
							row.Preset = "youtube"
						}
						normalized := buildURLFromHandle(handle, row.Preset)
						row.ChannelURL = normalized
						row.Name = DerivePlatformLabel(normalized)
						this.Set("value", normalized)
						if strings.TrimSpace(normalized) != "" {
							clearPlatformError(rowID, "channel")
						}
						currentValue := normalized
						rowIndex := index
						fetchChannelMetadataAsync(rowIndex, currentValue)
						RenderSubmitForm()
						return nil
					}

					handleChanged := false
					if row.Handle == "" {
						if inferred := inferHandleFromURL(normalized); inferred != "" {
							row.Handle = inferred
							if row.Preset == "" {
								row.Preset = "youtube"
							}
							handleChanged = true
						}
					}
					if row.Handle != "" && normalized != buildURLFromHandle(row.Handle, row.Preset) {
						row.Handle = ""
						row.Preset = ""
						handleChanged = true
					}
					row.ChannelURL = normalized
					row.Name = DerivePlatformLabel(normalized)
					if strings.TrimSpace(normalized) != "" {
						clearPlatformError(rowID, "channel")
					}
					currentValue := normalized
					rowIndex := index
					fetchChannelMetadataAsync(rowIndex, currentValue)
					if handleChanged {
						RenderSubmitForm()
					}
					break
				}
			}
			return nil
		})
	})

	platformChoices := formDocument().Call("querySelectorAll", "[data-platform-choice]")
	forEachNode(platformChoices, func(node js.Value) {
		addFormHandler(node, "change", func(this js.Value, _ []js.Value) any {
			rowID := this.Get("dataset").Get("row").String()
			choice := resolvePlatformPreset(this.Get("value").String())
			for index := range state.Submit.Platforms {
				row := &state.Submit.Platforms[index]
				if row.ID != rowID {
					continue
				}
				row.Preset = choice
				if row.Handle != "" {
					row.ChannelURL = buildURLFromHandle(row.Handle, row.Preset)
					row.Name = DerivePlatformLabel(row.ChannelURL)
					clearPlatformError(rowID, "channel")
					fetchChannelMetadataAsync(index, row.ChannelURL)
				}
				RenderSubmitForm()
				break
			}
			return nil
		})
	})
	removeButtons := formDocument().Call("querySelectorAll", "[data-remove-platform]")
	forEachNode(removeButtons, func(node js.Value) {
		addFormHandler(node, "click", func(this js.Value, _ []js.Value) any {
			rowID := this.Get("dataset").Get("removePlatform").String()
			if rowID == "" {
				return nil
			}
			if len(state.Submit.Platforms) == 1 {
				state.Submit.Platforms = []model.PlatformFormRow{NewPlatformRow()}
				state.Submit.Errors.Platforms = make(map[string]model.PlatformFieldError)
			} else {
				next := make([]model.PlatformFormRow, 0, len(state.Submit.Platforms)-1)
				for _, row := range state.Submit.Platforms {
					if row.ID != rowID {
						next = append(next, row)
					}
				}
				state.Submit.Platforms = next
			}
			if state.Submit.Errors.Platforms != nil {
				delete(state.Submit.Errors.Platforms, rowID)
			}
			RenderSubmitForm()
			return nil
		})
	})

	addButton := formDocument().Call("getElementById", "add-platform")
	addFormHandler(addButton, "click", func(js.Value, []js.Value) any {
		if len(state.Submit.Platforms) >= model.MaxPlatforms {
			return nil
		}
		state.Submit.Platforms = append(state.Submit.Platforms, NewPlatformRow())
		RenderSubmitForm()
		return nil
	})

	cancelBtn := formDocument().Call("getElementById", "submit-cancel")
	addFormHandler(cancelBtn, "click", func(js.Value, []js.Value) any {
		ResetFormState(true)
		state.Submit.Open = false
		RenderSubmitForm()
		return nil
	})

	form := formDocument().Call("getElementById", "submit-streamer-form")
	addFormHandler(form, "submit", func(this js.Value, args []js.Value) any {
		if len(args) > 0 {
			args[0].Call("preventDefault")
		}
		handleSubmit()
		return nil
	})
}

func addFormHandler(node js.Value, event string, handler func(js.Value, []js.Value) any) {
	if !node.Truthy() {
		return
	}
	fn := js.FuncOf(handler)
	node.Call("addEventListener", event, fn)
	formHandlers = append(formHandlers, fn)
}

func releaseFormHandlers() {
	for _, fn := range formHandlers {
		fn.Release()
	}
	formHandlers = formHandlers[:0]
}

func forEachNode(list js.Value, fn func(js.Value)) {
	if !list.Truthy() {
		return
	}
	length := list.Get("length").Int()
	for i := 0; i < length; i++ {
		fn(list.Index(i))
	}
}

func markFieldError(fieldID string, hasError bool) {
	field := formDocument().Call("getElementById", fieldID)
	if !field.Truthy() {
		return
	}
	classList := field.Get("classList")
	if hasError {
		classList.Call("add", "form-field-error")
	} else {
		classList.Call("remove", "form-field-error")
	}
}

func clearPlatformError(rowID, field string) {
	if state.Submit.Errors.Platforms == nil {
		state.Submit.Errors.Platforms = make(map[string]model.PlatformFieldError)
	}
	platformErr, ok := state.Submit.Errors.Platforms[rowID]
	if !ok {
		return
	}
	switch field {
	case "channel":
		platformErr.Channel = false
	}
	if !platformErr.Channel {
		delete(state.Submit.Errors.Platforms, rowID)
	} else {
		state.Submit.Errors.Platforms[rowID] = platformErr
	}
	markFieldError("platform-url-field-"+rowID, platformErr.Channel)
}

func handleSubmit() {
	if state.Submit.Submitting {
		return
	}

	valid := validateSubmission()
	if !valid {
		RenderSubmitForm()
		return
	}

	trimmedName := strings.TrimSpace(state.Submit.Name)
	trimmedDescription := strings.TrimSpace(state.Submit.Description)
	description := BuildStreamerDescription(trimmedDescription, state.Submit.Platforms)
	payload := model.CreateStreamerRequest{
		Streamer: model.StreamerPayload{
			Alias:       trimmedName,
			Description: description,
			Languages:   append([]string(nil), state.Submit.Languages...),
		},
	}

	if url := FirstPlatformURL(state.Submit.Platforms); url != "" {
		payload.Platforms.URL = url
	}

	state.Submit.Submitting = true
	state.Submit.ResultState = ""
	state.Submit.ResultMessage = ""
	RenderSubmitForm()

	go func() {
		ctx, cancel := context.WithTimeout(context.Background(), 10*time.Second)
		defer cancel()

		message, err := submitStreamerRequest(ctx, payload)
		if err != nil {
			state.Submit.Submitting = false
			state.Submit.ResultState = "error"
			state.Submit.ResultMessage = err.Error()
			RenderSubmitForm()
			return
		}

		state.Submit.Submitting = false
		state.Submit.ResultState = "success"
		if message == "" {
			message = "Submission received and queued for review."
		}
		state.Submit.ResultMessage = message
		ClearFormFields()
		RenderSubmitForm()
	}()
}

func fetchChannelMetadataAsync(rowIndex int, target string) {
	go func(target string, idx int) {
		ctx, cancel := context.WithTimeout(context.Background(), 5*time.Second)
		defer cancel()
		desc, title, handle, channelID, err := requestChannelDescription(ctx, target)
		if err != nil {
			return
		}
		metaDesc := strings.TrimSpace(desc)
		metaTitle := strings.TrimSpace(title)
		metaHandle := strings.TrimSpace(handle)
		metaChannelID := strings.TrimSpace(channelID)
		updated := false
		row := &state.Submit.Platforms[idx]
		if metaDesc != "" && strings.TrimSpace(state.Submit.Description) == "" {
			state.Submit.Description = metaDesc
			state.Submit.Errors.Description = false
			updated = true
		}
		if metaTitle != "" && strings.TrimSpace(state.Submit.Name) == "" {
			state.Submit.Name = metaTitle
			state.Submit.Errors.Name = false
			updated = true
		}
		hasHandleInput := extractHandle(row.Handle) != "" || extractHandle(row.ChannelURL) != ""
		if metaHandle != "" && hasHandleInput {
			row.Handle = metaHandle
			updated = true
		}
		if metaChannelID != "" {
			row.ChannelID = metaChannelID
			updated = true
		}
		if row.HubSecret == "" {
			row.HubSecret = GenerateHubSecret()
			updated = true
		}
		if updated {
			scheduleRender()
		}
	}(target, rowIndex)
}

func submitStreamerRequest(ctx context.Context, payload model.CreateStreamerRequest) (string, error) {
	data, err := json.Marshal(payload)
	if err != nil {
		return "", err
	}

	req, err := http.NewRequestWithContext(ctx, http.MethodPost, "/api/streamers", bytes.NewReader(data))
	if err != nil {
		return "", err
	}
	req.Header.Set("Content-Type", "application/json")

	client := &http.Client{Timeout: 10 * time.Second}
	resp, err := client.Do(req)
	if err != nil {
		return "", err
	}
	defer resp.Body.Close()

	body, err := io.ReadAll(resp.Body)
	if err != nil {
		return "", err
	}

	if resp.StatusCode < 200 || resp.StatusCode >= 300 {
		if trimmed := strings.TrimSpace(string(body)); trimmed != "" {
			return "", errors.New(trimmed)
		}
		return "", fmt.Errorf("submission failed: %s", resp.Status)
	}

	var created model.CreateStreamerResponse
	if err := json.Unmarshal(body, &created); err != nil {
		return "Streamer submitted successfully.", nil
	}
	alias := strings.TrimSpace(created.Streamer.Alias)
	id := strings.TrimSpace(created.Streamer.ID)
	switch {
	case alias != "" && id != "":
		return fmt.Sprintf("%s added with ID %s.", alias, id), nil
	case alias != "":
		return fmt.Sprintf("%s added to the roster.", alias), nil
	default:
		return "Streamer submitted successfully.", nil
	}
}

func requestChannelDescription(ctx context.Context, target string) (string, string, string, string, error) {
	target = strings.TrimSpace(target)
	if target == "" {
		return "", "", "", "", errors.New("empty url")
	}
	reqPayload, err := json.Marshal(model.MetadataRequest{URL: target})
	if err != nil {
		return "", "", "", "", err
	}

	req, err := http.NewRequestWithContext(ctx, http.MethodPost, "/api/youtube/metadata", bytes.NewReader(reqPayload))
	if err != nil {
		return "", "", "", "", err
	}
	req.Header.Set("Content-Type", "application/json")

	resp, err := http.DefaultClient.Do(req)
	if err != nil {
		return "", "", "", "", err
	}
	defer resp.Body.Close()

	body, err := io.ReadAll(resp.Body)
	if err != nil {
		return "", "", "", "", err
	}

	if resp.StatusCode < 200 || resp.StatusCode >= 300 {
		return "", "", "", "", errors.New(strings.TrimSpace(string(body)))
	}

	var meta model.MetadataResponse
	if err := json.Unmarshal(body, &meta); err != nil {
		return "", "", "", "", err
	}
	return meta.Description, meta.Title, meta.Handle, meta.ChannelID, nil
}<|MERGE_RESOLUTION|>--- conflicted
+++ resolved
@@ -99,28 +99,16 @@
 				channelWrapper += " form-field-error"
 			}
 			builder.WriteString(`<div class="platform-row" data-platform-row="` + row.ID + `">`)
-<<<<<<< HEAD
-			handleInput := strings.HasPrefix(strings.TrimSpace(row.ChannelURL), "@")
-=======
 			handleInput := row.Handle != "" || strings.HasPrefix(strings.TrimSpace(row.ChannelURL), "@")
->>>>>>> 13e5f56f
 			builder.WriteString(`<div class="platform-row-inner">`)
 			builder.WriteString(`<label class="` + channelWrapper + ` platform-url" id="platform-url-field-` + row.ID + `"><span>Channel URL</span>`)
 			builder.WriteString(`<input type="url" class="channel-url-input" placeholder="https://example.com/live or @handle" value="` + html.EscapeString(row.ChannelURL) + `" data-platform-channel data-row="` + row.ID + `" required />`)
 			builder.WriteString(`</label>`)
-<<<<<<< HEAD
 			labelClass := "form-field form-field-inline platform-select"
 			if !handleInput {
 				labelClass += " platform-select-hidden"
 			}
 			builder.WriteString(`<label class="` + labelClass + `"><span>Handle platform</span>`)
-=======
-			builder.WriteString(`<label class="form-field form-field-inline platform-select-wrapper`)
-			if handleInput {
-				builder.WriteString(` is-visible`)
-			}
-			builder.WriteString(`"><span>Handle platform</span>`)
->>>>>>> 13e5f56f
 			builder.WriteString(`<select class="platform-select" data-platform-choice data-row="` + row.ID + `">`)
 			builder.WriteString(`<option value="">Select a platform…</option>`)
 			selected := resolvePlatformPreset(row.Preset)
@@ -196,7 +184,7 @@
 			builder.WriteString(` disabled`)
 		}
 		builder.WriteString(`>`)
-		builder.WriteString(`<option value="">Languages</option>`)
+		builder.WriteString(`<option value="">Select a language…</option>`)
 		for _, option := range AvailableLanguageOptions(state.Submit.Languages) {
 			builder.WriteString(`<option value="` + html.EscapeString(option.Value) + `">` + html.EscapeString(option.Label) + `</option>`)
 		}
