:root {
  color-scheme: dark light;
  --bg-primary: #0f172a;
  --bg-surface: rgba(15, 23, 42, 0.85);
  --bg-table: rgba(30, 41, 59, 0.6);
  --fg-primary: #e2e8f0;
  --fg-muted: #94a3b8;
  --accent: #38bdf8;
  --accent-strong: #0ea5e9;
  --online: #22c55e;
  --offline: #ef4444;
  --busy: #facc15;
  --font-heading: "Segoe UI", "Helvetica Neue", Arial, sans-serif;
  --font-body: "Inter", system-ui, -apple-system, BlinkMacSystemFont, "Segoe UI", sans-serif;
  --shadow-lg: 0 25px 50px -12px rgba(15, 23, 42, 0.65);
  --radius-xl: 18px;
}

* {
  box-sizing: border-box;
}

body {
  margin: 0;
  min-height: 100vh;
  background: radial-gradient(120% 120% at 0% 0%, #172554 0%, #0f172a 45%, #020617 100%);
  font-family: var(--font-body);
  color: var(--fg-primary);
  display: flex;
  justify-content: center;
  align-items: center;
  padding: clamp(1.5rem, 2vw + 1rem, 4rem);
}

#app-root {
  width: 100%;
  display: flex;
  justify-content: center;
}

.app-shell {
  width: min(1200px, 100%);
  display: flex;
  flex-direction: column;
  gap: 3rem;
}

.view-hidden {
  display: none !important;
}

.surface {
  width: min(1120px, 100%);
  background: var(--bg-surface);
  border-radius: var(--radius-xl);
  padding: clamp(1.75rem, 2.5vw + 1rem, 2.75rem);
  box-shadow: var(--shadow-lg);
  backdrop-filter: blur(12px);
  border: 1px solid rgba(148, 163, 184, 0.12);
}

.site-header {
  display: flex;
  flex-wrap: wrap;
  align-items: center;
  gap: clamp(1rem, 3vw, 2.5rem);
  justify-content: space-between;
}

.logo-lockup {
  display: grid;
  grid-template-columns: auto 1fr;
  gap: 1rem;
  align-items: center;
}

.logo-icon {
  width: clamp(72px, 8vw + 32px, 96px);
  height: clamp(72px, 8vw + 32px, 96px);
  padding: 0.75rem;
  border-radius: calc(var(--radius-xl) / 1.5);
  background: radial-gradient(circle at 20% 20%, rgba(56, 189, 248, 0.85) 0%, rgba(14, 165, 233, 0.65) 55%, rgba(14, 165, 233, 0.25) 100%);
  box-shadow: inset 0 1px 0 rgba(255, 255, 255, 0.45), 0 15px 35px rgba(14, 165, 233, 0.35);
}

.logo-icon svg {
  width: 100%;
  height: 100%;
}

.logo-text h1 {
  margin: 0;
  font-size: clamp(2.25rem, 3vw + 1.5rem, 3.5rem);
  font-family: var(--font-heading);
  letter-spacing: 0.04em;
  text-transform: uppercase;
}

.logo-text p {
  margin: 0.25rem 0 0;
  color: var(--fg-muted);
  letter-spacing: 0.06em;
  text-transform: uppercase;
  font-size: clamp(0.75rem, 0.5vw + 0.6rem, 0.95rem);
}

.header-actions {
  display: flex;
  align-items: center;
  gap: 0.75rem;
}

.cta {
  padding: 1rem 1.75rem;
  border-radius: 999px;
  background: linear-gradient(120deg, var(--accent), var(--accent-strong));
  color: #0f172a;
  font-weight: 600;
  text-decoration: none;
  transition: transform 0.25s ease, box-shadow 0.25s ease;
  box-shadow: 0 18px 30px -12px rgba(56, 189, 248, 0.55);
}

.cta:hover {
  transform: translateY(-2px);
  box-shadow: 0 20px 35px -15px rgba(56, 189, 248, 0.75);
}

.admin-button,
.refresh-button {
  padding: 0.85rem 1.4rem;
  border-radius: 999px;
  border: 1px solid rgba(148, 163, 184, 0.4);
  background: transparent;
  color: var(--fg-primary);
  font-weight: 600;
  cursor: pointer;
  transition: background 0.2s ease, transform 0.2s ease;
}

.admin-button:hover,
.refresh-button:hover,
.admin-button:focus-visible,
.refresh-button:focus-visible {
  background: rgba(148, 163, 184, 0.18);
  transform: translateY(-1px);
}

.intro {
  display: flex;
  flex-direction: column;
  gap: 0.75rem;
}

.intro h2 {
  margin: 0;
  font-size: clamp(1.8rem, 2vw + 1rem, 2.4rem);
}

.intro p {
  margin: 0;
  color: var(--fg-muted);
  max-width: 720px;
  line-height: 1.7;
}

.streamer-table {
  margin-top: 2.75rem;
  border-radius: calc(var(--radius-xl) * 0.75);
  overflow: hidden;
  background: var(--bg-table);
  border: 1px solid rgba(148, 163, 184, 0.18);
}

table {
  width: 100%;
  border-collapse: collapse;
}

thead {
  background: rgba(15, 23, 42, 0.6);
  font-size: 0.85rem;
  letter-spacing: 0.12em;
  text-transform: uppercase;
  color: var(--fg-muted);
}

th,
td {
  padding: 1.15rem clamp(1rem, 1.5vw + 0.5rem, 1.75rem);
  text-align: left;
  vertical-align: middle;
}

tbody tr:nth-child(even) {
  background: rgba(15, 23, 42, 0.45);
}

tbody tr:hover {
  background: rgba(56, 189, 248, 0.08);
}

.table-status {
  text-align: center;
  padding: 2rem;
}

.status {
  display: inline-flex;
  align-items: center;
  gap: 0.5rem;
  padding: 0.5rem 0.9rem;
  border-radius: 999px;
  font-weight: 600;
  text-transform: uppercase;
  letter-spacing: 0.08em;
  font-size: 0.75rem;
  background: rgba(148, 163, 184, 0.18);
}

.status::before {
  content: "";
  width: 0.65rem;
  height: 0.65rem;
  border-radius: 999px;
  background: var(--fg-muted);
  box-shadow: 0 0 12px currentColor;
}

.status.online {
  color: var(--online);
  background: rgba(34, 197, 94, 0.12);
}

.status.online::before {
  background: var(--online);
}

.status.offline {
  color: var(--offline);
  background: rgba(239, 68, 68, 0.12);
}

.status.offline::before {
  background: var(--offline);
}

.status.busy {
  color: var(--busy);
  background: rgba(250, 204, 21, 0.12);
}

.status.busy::before {
  background: var(--busy);
}

.platform-list {
  display: flex;
  flex-wrap: wrap;
  gap: 0.4rem 0.75rem;
  list-style: none;
  margin: 0;
  padding: 0;
}

.platform-list li {
  font-size: 0.92rem;
}

.platform-lease-hint {
  font-size: 0.82rem;
  color: var(--fg-muted);
  margin-top: -0.2rem;
  padding-left: 0.2rem;
}

.yt-lease-badge {
  display: inline-flex;
  align-items: center;
  gap: 0.3rem;
  padding: 0.25rem 0.55rem;
  border-radius: 999px;
  font-size: 0.78rem;
  font-weight: 700;
  letter-spacing: 0.04em;
  border: 1px solid transparent;
}

.yt-lease-dot {
  width: 0.55rem;
  height: 0.55rem;
  border-radius: 50%;
  background: currentColor;
  box-shadow: 0 0 0 4px color-mix(in srgb, currentColor 18%, transparent);
}

.yt-lease-text {
  text-transform: uppercase;
}

.yt-lease-date {
  font-weight: 600;
  color: var(--fg-muted);
}

.yt-lease-badge.valid {
  color: var(--online);
  background: rgba(34, 197, 94, 0.12);
  border-color: rgba(34, 197, 94, 0.25);
}

.yt-lease-badge.expiring {
  color: #f59e0b;
  background: rgba(245, 158, 11, 0.14);
  border-color: rgba(245, 158, 11, 0.28);
}

.yt-lease-badge.expired {
  color: #ef4444;
  background: rgba(239, 68, 68, 0.12);
  border-color: rgba(239, 68, 68, 0.3);
}

.platform-link {
  display: inline-flex;
  align-items: center;
  justify-content: center;
  padding: 0.4rem 0.75rem;
  border-radius: 999px;
  font-size: 0.92rem;
  color: var(--fg-primary);
  text-decoration: none;
  background: rgba(148, 163, 184, 0.12);
  transition: background 0.2s ease, transform 0.2s ease;
}

.platform-link:hover,
.platform-link:focus-visible {
  background: rgba(56, 189, 248, 0.2);
  color: #0f172a;
  transform: translateY(-1px);
}

.platform-link[aria-disabled="true"] {
  opacity: 0.5;
  cursor: not-allowed;
  pointer-events: none;
}

.lang {
  font-weight: 600;
  letter-spacing: 0.04em;
}

.streamer-description {
  color: var(--fg-muted);
  font-size: 0.85rem;
  margin-top: 0.2rem;
}

.submit-streamer {
  margin-top: 3rem;
  padding-top: 2.5rem;
  border-top: 1px solid rgba(148, 163, 184, 0.18);
  display: flex;
  flex-direction: column;
  gap: 1.5rem;
}

.submit-streamer.is-collapsed .submit-streamer-form {
  display: none;
}

.submit-streamer-header {
  display: flex;
  flex-direction: column;
  gap: 1rem;
}

.submit-streamer-header h2 {
  margin: 0;
  font-size: clamp(1.5rem, 2vw + 0.75rem, 2rem);
  font-family: var(--font-heading);
  letter-spacing: 0.02em;
}

.submit-streamer-toggle {
  align-self: flex-start;
  padding: 0.75rem 1.5rem;
  border-radius: 999px;
  border: none;
  cursor: pointer;
  font-weight: 600;
  background: rgba(56, 189, 248, 0.16);
  color: var(--fg-primary);
  transition: transform 0.25s ease, background 0.25s ease;
}

.submit-streamer-toggle:hover,
.submit-streamer-toggle:focus-visible {
  background: rgba(56, 189, 248, 0.25);
  transform: translateY(-1px);
}

.submit-streamer-form {
  display: flex;
  flex-direction: column;
  gap: 1.5rem;
  padding: 1.5rem;
  border-radius: calc(var(--radius-xl) * 0.66);
  background: rgba(15, 23, 42, 0.55);
  border: 1px solid rgba(148, 163, 184, 0.18);
}

.submit-streamer-form.is-submitting {
  opacity: 0.75;
  pointer-events: none;
}

.submit-streamer-help {
  margin: 0;
  color: var(--fg-muted);
  font-size: 0.85rem;
  line-height: 1.6;
}

.form-grid {
  display: grid;
  gap: 1.25rem;
  grid-template-columns: repeat(auto-fit, minmax(260px, 1fr));
}

.platform-row-inner {
  display: flex;
  gap: 1rem;
  align-items: flex-end;
  width: 100%;
}

.platform-row-inner .platform-url {
  flex: 3;
}

<<<<<<< HEAD
.platform-row-inner .platform-select {
  flex: 1.2;
}

.platform-select-hidden {
  display: none;
=======
.platform-row-inner .platform-select-wrapper {
  flex: 1.2;
  display: none;
}

.platform-select-wrapper.is-visible {
  display: flex;
}

.platform-select-wrapper .platform-select {
  width: 100%;
>>>>>>> 13e5f56f
}

.form-field {
  display: flex;
  flex-direction: column;
  gap: 0.5rem;
  font-size: 0.9rem;
}

.form-field-wide {
  grid-column: 1 / -1;
}

.form-field span {
  font-weight: 600;
  letter-spacing: 0.03em;
  color: var(--fg-muted);
}

.form-field input,
.form-field select,
.form-field textarea {
  width: 100%;
  padding: 0.75rem 0.9rem;
  border-radius: 12px;
  border: 1px solid rgba(148, 163, 184, 0.28);
  background: rgba(15, 23, 42, 0.65);
  color: var(--fg-primary);
  font: inherit;
  transition: border 0.2s ease, box-shadow 0.2s ease;
}

.platform-select {
  padding: 0;
  border: none;
  border-radius: 0;
  background: transparent;
}

.form-field-error input,
.form-field-error select,
.form-field-error textarea {
  border-color: rgba(248, 113, 113, 0.65);
  box-shadow: 0 0 0 3px rgba(248, 113, 113, 0.15);
}

.form-field input:focus-visible,
.form-field select:focus-visible,
.form-field textarea:focus-visible {
  outline: none;
  border-color: rgba(56, 189, 248, 0.5);
  box-shadow: 0 0 0 3px rgba(56, 189, 248, 0.25);
}

.highlight-change span {
  color: #22c55e;
  text-transform: uppercase;
  font-weight: 700;
}

.highlight-change input {
  background: rgba(187, 247, 208, 0.12);
  border-color: rgba(34, 197, 94, 0.85);
  box-shadow: 0 0 0 3px rgba(34, 197, 94, 0.25);
  color: var(--fg-primary);
}

.language-picker,
.platform-picker {
  display: grid;
  gap: 0.75rem;
  position: relative;
}

.language-controls {
  display: flex;
  align-items: center;
  gap: 0.75rem;
}

.language-controls .add-language-button.is-hidden,
.language-controls .language-select.is-hidden {
  display: none;
}

.language-controls .language-select {
  flex: 1;
}

.language-select,
.platform-select,
.channel-url-input {
  width: 100%;
  min-width: 220px;
  background: rgba(15, 23, 42, 0.65);
  color: var(--fg-primary);
  font: inherit;
  transition: border 0.2s ease, box-shadow 0.2s ease;
  appearance: none;
  -webkit-appearance: none;
  -moz-appearance: none;
  padding-right: 2.5rem;
}

.language-select:disabled {
  opacity: 0.5;
  cursor: not-allowed;
}

.language-select:focus-visible,
.platform-select:focus-visible {
  outline: none;
  border-color: rgba(56, 189, 248, 0.75);
  box-shadow: 0 0 0 3px rgba(56, 189, 248, 0.25);
}

.language-picker::after,
.platform-picker::after {
  display: none;
  content: "";
  position: absolute;
  top: 18px;
  right: 1rem;
  width: 10px;
  height: 10px;
  pointer-events: none;
  background: linear-gradient(135deg, rgba(148, 163, 184, 0.65), rgba(71, 85, 105, 0.35));
  clip-path: polygon(50% 70%, 0 20%, 100% 20%);
}

.language-picker.is-select-visible::after {
  display: block;
}

.language-tags {
  display: flex;
  flex-wrap: wrap;
  gap: 0.5rem;
  min-height: 2.5rem;
  align-items: center;
}

.language-pill {
  display: inline-flex;
  align-items: center;
  gap: 0.4rem;
  padding: 0.25rem 0.6rem;
  border-radius: 999px;
  background: rgba(56, 189, 248, 0.2);
  color: var(--fg-primary);
  border: 1px solid rgba(56, 189, 248, 0.45);
  font-size: 0.9rem;
}

.language-pill button {
  background: transparent;
  border: none;
  color: inherit;
  cursor: pointer;
  font-size: 0.9rem;
  line-height: 1;
  padding: 0;
}

.language-pill button:hover,
.language-pill button:focus-visible {
  color: var(--accent-strong);
}

.language-empty {
  color: var(--fg-muted);
  font-size: 0.9rem;
}

.platform-fieldset {
  display: flex;
  flex-direction: column;
  gap: 1rem;
  border-radius: calc(var(--radius-xl) * 0.66);
  border: 1px solid rgba(148, 163, 184, 0.18);
  padding: 1.25rem;
}

.platform-fieldset legend {
  text-transform: uppercase;
  letter-spacing: 0.1em;
  color: var(--fg-muted);
  font-weight: 600;
}

.field-error-text {
  margin: 0.25rem 0 0;
  color: #fca5a5;
  font-size: 0.82rem;
}

.platform-rows {
  display: flex;
  flex-direction: column;
  gap: 1rem;
}

.platform-row {
  display: flex;
  flex-wrap: wrap;
  gap: 1rem;
  align-items: center;
}

.platform-row label {
  flex: 1 1 360px;
}

.admin-panel {
  width: min(1120px, 100%);
  display: flex;
  flex-direction: column;
}

.admin-header {
  display: flex;
  flex-wrap: wrap;
  justify-content: space-between;
  gap: 1rem;
}

.admin-header-actions {
  margin-left: auto;
  display: flex;
  flex-wrap: wrap;
  align-items: center;
}

.admin-logout-button {
  margin-top: 0;
}

.admin-help {
  margin: 0;
  color: var(--fg-muted);
  font-size: 0.9rem;
}

.admin-actions {
  display: flex;
  flex-wrap: wrap;
  gap: 0.75rem;
  margin-top: -0.5rem;
}

.admin-tabs {
  display: flex;
  flex-wrap: wrap;
  gap: 0.6rem;
}

.admin-tabs--sub {
  margin-top: 1rem;
}

.admin-subtab {
  padding: 0.5rem 1.25rem !important;
  font-size: 0.70rem !important;
}

.admin-tab {
  padding: 0.65rem 1.5rem;
  border-radius: 999px;
  border: 1px solid rgba(56, 189, 248, 0.55);
  background: rgba(15, 23, 42, 0.4);
  color: var(--fg-primary);
  font-size: 0.80rem;
  font-weight: 600;
  cursor: pointer;
  transition: background 0.2s ease, transform 0.2s ease;
}

.admin-tab.active {
  background: rgba(56, 189, 248, 0.1);
  border: 2px solid rgba(56, 189, 248, 0.75);
  color: rgba(56, 191, 248, 0.75);
}

.admin-status {
  padding: 0.85rem 1.2rem;
  border-radius: 12px;
  font-weight: 600;
  background: rgba(56, 189, 248, 0.15);
  border: 1px solid rgba(56, 189, 248, 0.35);
}

.admin-status[data-state="error"] {
  background: rgba(248, 113, 113, 0.2);
  border-color: rgba(248, 113, 113, 0.45);
}

.admin-status[data-state="success"] {
  background: rgba(34, 197, 94, 0.2);
  border-color: rgba(34, 197, 94, 0.4);
}

.admin-grid {
  display: flex;
  flex-direction: column;
  gap: 2rem;
  margin-top: 1rem;
}

.admin-submissions,
.admin-streamers,
.admin-monitor-log {
  display: grid;
  gap: 1rem;
}

.admin-streamers-header {
  display: flex;
  align-items: center;
  justify-content: space-between;
  gap: 1rem;
  flex-wrap: wrap;
}

.admin-empty {
  padding: 1.5rem;
  border-radius: 12px;
  border: 1px dashed rgba(148, 163, 184, 0.35);
  color: var(--fg-muted);
  text-align: center;
}

.admin-card {
  border: 1px solid rgba(148, 163, 184, 0.25);
  border-radius: calc(var(--radius-xl) * 0.66);
  background: rgba(15, 23, 42, 0.55);
  padding: 1.25rem;
  display: flex;
  flex-direction: column;
  gap: 0.85rem;
}

.admin-card-header {
  display: flex;
  align-items: flex-start;
  justify-content: space-between;
  gap: 0.75rem;
  flex-wrap: wrap;
}

.admin-card-heading {
  display: flex;
  flex-direction: column;
  gap: 0.25rem;
  flex: 1 1 auto;
}

.admin-card-header h4 {
  margin: 0;
}

.admin-card-meta {
  color: var(--fg-muted);
  font-size: 0.85rem;
}

.admin-card-actions {
  display: flex;
  gap: 0.5rem;
  flex-wrap: wrap;
}

.admin-card-actions button {
  border-radius: 999px;
  border: 1px solid rgba(148, 163, 184, 0.35);
  background: transparent;
  color: var(--fg-primary);
  padding: 0.5rem 1.2rem;
  cursor: pointer;
}

.admin-card-actions--streamer {
  justify-content: flex-end;
}

.admin-card-body {
  color: var(--fg-muted);
  font-size: 0.95rem;
  display: grid;
  gap: 0.75rem;
}

.admin-activity {
  display: flex;
  flex-direction: column;
  gap: 1.25rem;
}

.admin-log-actions {
  display: flex;
  flex-wrap: wrap;
  gap: 0.5rem;
}

.admin-log-feed {
  border: 1px solid rgba(148, 163, 184, 0.25);
  border-radius: calc(var(--radius-xl) * 0.66);
  background: rgba(15, 23, 42, 0.5);
  padding: 1rem;
  max-height: 360px;
  overflow-y: auto;
  display: flex;
  flex-direction: column;
  gap: 0.75rem;
  font-family: "SFMono-Regular", Menlo, Monaco, Consolas, "Liberation Mono", monospace;
}

.admin-log-entry {
  border-bottom: 1px solid rgba(148, 163, 184, 0.2);
  padding: 0.35rem 0;
}

.admin-log-entry:last-child {
  border-bottom: none;
  padding-bottom: 0;
}

.admin-log-entry summary {
  list-style: none;
  display: flex;
  flex-direction: column;
  gap: 0.2rem;
  cursor: pointer;
}

.admin-log-entry summary::-webkit-details-marker {
  display: none;
}

.admin-log-summary {
  display: flex;
  gap: 0.65rem;
  align-items: flex-start;
}

.admin-log-summary::before {
  content: ">";
  color: var(--fg-muted);
  margin-top: 0.1rem;
  display: inline-block;
  width: 0.85rem;
  font-size: 0.85rem;
}

.admin-log-entry[open] .admin-log-summary::before {
  content: "v";
}

.admin-log-snippet {
  flex: 1 1 auto;
  color: var(--fg-primary);
  font-size: 0.9rem;
  line-height: 1.4;
  display: -webkit-box;
  -webkit-line-clamp: 2;
  -webkit-box-orient: vertical;
  overflow: hidden;
  white-space: normal;
  word-break: break-word;
}

.admin-log-entry[open] .admin-log-snippet {
  -webkit-line-clamp: unset;
}

.admin-log-body {
  margin-top: 0.5rem;
  padding-top: 0.6rem;
  border-top: 1px solid rgba(148, 163, 184, 0.15);
  display: grid;
  gap: 0.35rem;
}

.admin-log-time {
  font-size: 0.78rem;
  color: var(--fg-muted);
}

.admin-log-full {
  margin: 0;
  white-space: pre-wrap;
  word-break: break-word;
  color: var(--fg-primary);
  font-size: 0.9rem;
  line-height: 1.5;
}

.admin-log-raw {
  margin: 0.4rem 0 0;
  padding: 0.5rem;
  border-radius: 8px;
  background: rgba(15, 23, 42, 0.6);
  border: 1px solid rgba(148, 163, 184, 0.15);
  font-size: 0.8rem;
  white-space: pre-wrap;
  word-break: break-word;
}

.admin-log-error {
  padding: 0.75rem 1rem;
  border-radius: 8px;
  border: 1px solid rgba(248, 113, 113, 0.45);
  background: rgba(248, 113, 113, 0.15);
  color: var(--fg-primary);
}

.admin-activity-panel {
  border: 1px solid rgba(148, 163, 184, 0.25);
  border-radius: calc(var(--radius-xl) * 0.66);
  padding: 1.25rem;
  background: rgba(15, 23, 42, 0.45);
  display: grid;
  gap: 0.5rem;
}

.admin-activity-panel h4 {
  margin: 0;
}

.admin-streamer-form {
  border: 1px solid rgba(148, 163, 184, 0.2);
  border-radius: calc(var(--radius-xl) * 0.66);
  padding: 1.25rem;
  background: rgba(15, 23, 42, 0.45);
  display: grid;
  gap: 1.25rem;
}

.admin-monitor {
  display: flex;
  flex-direction: column;
  gap: 1.25rem;
}

.admin-monitor-entry {
  padding: 0.85rem 1rem;
  border-bottom: 1px solid rgba(148, 163, 184, 0.2);
  color: var(--fg-muted);
}

.admin-monitor-entry strong {
  color: var(--fg-primary);
}

.admin-auth {
  display: grid;
  gap: 1rem;
  max-width: 460px;
  padding: 1.5rem;
  border-radius: calc(var(--radius-xl) * 0.66);
  border: 1px solid rgba(148, 163, 184, 0.25);
  background: rgba(15, 23, 42, 0.5);
}

.remove-platform-button {
  justify-self: start;
  padding: 0.5rem 1.1rem;
  border-radius: 999px;
  border: 1px solid rgba(239, 68, 68, 0.35);
  background: rgba(239, 68, 68, 0.12);
  color: var(--fg-primary);
  cursor: pointer;
  transition: background 0.2s ease, transform 0.2s ease;
}

.remove-platform-button:hover,
.remove-platform-button:focus-visible {
  background: rgba(239, 68, 68, 0.2);
  transform: translateY(-1px);
}

.add-platform-button {
  align-self: flex-start;
  padding: 0.5rem 1rem;
  border-radius: 999px;
  border: 1px dashed rgba(56, 189, 248, 0.45);
  background: transparent;
  color: var(--accent);
  cursor: pointer;
  font-weight: 600;
  transition: background 0.2s ease, border 0.2s ease;
}

.add-platform-button:disabled {
  opacity: 0.4;
  cursor: not-allowed;
}

.add-platform-button:hover:not(:disabled),
.add-platform-button:focus-visible:not(:disabled) {
  background: rgba(56, 189, 248, 0.15);
  border-style: solid;
}

.add-language-button {
  margin: 0;
}

.submit-streamer-actions {
  display: flex;
  flex-wrap: wrap;
  gap: 1rem;
}

.submit-streamer-submit {
  padding: 0.75rem 1.75rem;
  border-radius: 999px;
  border: none;
  background: linear-gradient(120deg, var(--accent), var(--accent-strong));
  color: #0f172a;
  font-weight: 600;
  cursor: pointer;
  transition: transform 0.2s ease, box-shadow 0.2s ease;
}

.submit-streamer-submit:disabled {
  opacity: 0.5;
  cursor: not-allowed;
  box-shadow: none;
}

.submit-streamer-submit:not(:disabled):hover,
.submit-streamer-submit:not(:disabled):focus-visible {
  transform: translateY(-1px);
  box-shadow: 0 12px 24px -12px rgba(56, 189, 248, 0.75);
}

.submit-streamer-cancel {
  padding: 0.75rem 1.4rem;
  border-radius: 999px;
  border: 1px solid rgba(148, 163, 184, 0.35);
  background: transparent;
  color: var(--fg-primary);
  cursor: pointer;
  transition: background 0.2s ease, transform 0.2s ease;
}

.submit-streamer-cancel:hover,
.submit-streamer-cancel:focus-visible {
  background: rgba(148, 163, 184, 0.15);
  transform: translateY(-1px);
}

.submit-streamer-result {
  min-height: 1.5rem;
  font-size: 0.9rem;
  font-weight: 600;
  letter-spacing: 0.02em;
}

.submit-streamer-result[data-state="success"] {
  color: var(--online);
}

.submit-streamer-result[data-state="error"] {
  color: var(--offline);
}

footer {
  display: flex;
  flex-wrap: wrap;
  gap: 0.8rem;
  justify-content: space-between;
  font-size: 0.9rem;
  color: var(--fg-muted);
}

footer a {
  color: var(--fg-primary);
}

.boot-error {
  color: #ef4444;
  text-align: center;
  padding: 2rem;
  font-family: var(--font-body);
}

@media (max-width: 720px) {
  body {
    padding: 1.5rem 1rem;
  }

  .header-actions {
    width: 100%;
    justify-content: flex-start;
  }

  th,
  td {
    padding: 0.9rem;
  }
}<|MERGE_RESOLUTION|>--- conflicted
+++ resolved
@@ -441,26 +441,12 @@
   flex: 3;
 }
 
-<<<<<<< HEAD
 .platform-row-inner .platform-select {
   flex: 1.2;
 }
 
 .platform-select-hidden {
   display: none;
-=======
-.platform-row-inner .platform-select-wrapper {
-  flex: 1.2;
-  display: none;
-}
-
-.platform-select-wrapper.is-visible {
-  display: flex;
-}
-
-.platform-select-wrapper .platform-select {
-  width: 100%;
->>>>>>> 13e5f56f
 }
 
 .form-field {
@@ -498,6 +484,11 @@
   border: none;
   border-radius: 0;
   background: transparent;
+  padding-right: 0;
+}
+
+select.platform-select {
+  width: 100%;
 }
 
 .form-field-error input,
@@ -563,6 +554,13 @@
   -webkit-appearance: none;
   -moz-appearance: none;
   padding-right: 2.5rem;
+}
+
+.channel-url-input {
+  padding: 0;
+  padding-right: 0;
+  border: none;
+  border-radius: 0;
 }
 
 .language-select:disabled {
