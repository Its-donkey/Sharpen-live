--- conflicted
+++ resolved
@@ -13,25 +13,11 @@
         <div class="platform-rows">
           {{range $idx, $row := .State.Platforms}}
             {{$rowErr := index $.State.Errors.Platforms $row.ID}}
-<<<<<<< HEAD
             <div class="platform-row form-grid platform-row-grid" data-platform-row="{{$row.ID}}">
               <label class="form-field form-field-inline highlight-change {{if $rowErr.Channel}}form-field-error{{end}}" id="platform-url-field-{{$row.ID}}">
-=======
-            <div class="platform-row" data-platform-row="{{$row.ID}}">
-              <label class="form-field form-field-inline highlight-change {{if $rowErr.Channel}}form-field-error{{end}}" id="platform-url-field-{{$row.ID}}" style="flex:1 1 50%;max-width:50%;min-width:240px;">
->>>>>>> 7dff0730
                 <span>Channel URL</span>
                 <input type="hidden" name="platform_id" value="{{$row.ID}}">
                 <input type="url" class="channel-url-input" name="platform_url" placeholder="https://example.com/live or @handle" value="{{$row.ChannelURL}}" required>
-              </label>
-              <label class="form-field form-field-inline platform-select">
-                <span>Platform</span>
-                <select name="platform_name">
-                  <option value="YouTube" {{if or (eq $row.Name "YouTube") (eq $row.Name "")}}selected{{end}}>YouTube</option>
-                  <option value="Twitch" {{if eq $row.Name "Twitch"}}selected{{end}}>Twitch</option>
-                  <option value="Facebook" {{if eq $row.Name "Facebook"}}selected{{end}}>Facebook</option>
-                  <option value="Other" {{if eq $row.Name "Other"}}selected{{end}}>Other</option>
-                </select>
               </label>
               {{if gt (len $.State.Platforms) 1}}
                 <button type="submit" class="remove-platform-button" name="remove_platform" value="{{$row.ID}}">Remove</button>
