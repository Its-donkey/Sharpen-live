--- conflicted
+++ resolved
@@ -19,19 +19,6 @@
                 <input type="hidden" name="platform_id" value="{{$row.ID}}">
                 <input type="url" class="channel-url-input" name="platform_url" placeholder="https://example.com/live or @handle" value="{{$row.ChannelURL}}" required>
               </label>
-<<<<<<< HEAD
-              <label class="form-field form-field-inline platform-select-wrapper">
-                <span>Platform</span>
-                <select name="platform_name" class="platform-select">
-                  <option value="" {{if eq $row.Name ""}}selected{{end}}>Select a platform…</option>
-                  <option value="YouTube" {{if eq $row.Name "YouTube"}}selected{{end}}>YouTube</option>
-                  <option value="Twitch" {{if eq $row.Name "Twitch"}}selected{{end}}>Twitch</option>
-                  <option value="Facebook" {{if eq $row.Name "Facebook"}}selected{{end}}>Facebook</option>
-                  <option value="Other" {{if eq $row.Name "Other"}}selected{{end}}>Other</option>
-                </select>
-              </label>
-=======
->>>>>>> d5b758ce
               {{if gt (len $.State.Platforms) 1}}
                 <button type="submit" class="remove-platform-button" name="remove_platform" value="{{$row.ID}}">Remove</button>
               {{end}}
