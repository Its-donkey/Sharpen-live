{{define "submit_form"}}
<section class="submit-streamer" id="submit" aria-labelledby="submit-streamer-title">
  <div class="submit-streamer-header">
    <h2 id="submit-streamer-title">Know a streamer we should feature?</h2>
    <p class="submit-streamer-help">Share the details below and our team will review the submission before adding the streamer to the roster. No additional access is required.</p>
  </div>

  <form class="submit-streamer-form" id="submit-streamer-form" method="post" action="{{if .FormAction}}{{.FormAction}}{{else}}/submit{{end}}">
    <div class="form-grid">
      <fieldset class="platform-fieldset form-field-wide">
        <legend>Streaming platforms *</legend>
        <p class="submit-streamer-help">Add each platform’s name and channel URL. If they’re the same stream link, repeat the URL.</p>
        <div class="platform-rows">
          {{range $idx, $row := .State.Platforms}}
            {{$rowErr := index $.State.Errors.Platforms $row.ID}}
            <div class="platform-row" data-platform-row="{{$row.ID}}">
              <div class="platform-row-inner">
                <label class="form-field form-field-inline platform-url highlight-change {{if $rowErr.Channel}}form-field-error{{end}}" id="platform-url-field-{{$row.ID}}">
                  <span>Channel URL</span>
                  <input type="hidden" name="platform_id" value="{{$row.ID}}">
                  <input type="url" class="channel-url-input" name="platform_url" placeholder="https://example.com/live or @handle" value="{{$row.ChannelURL}}" required>
                </label>
<<<<<<< HEAD
                {{if $row.Handle}}
                  <label class="form-field form-field-inline platform-select is-visible">
                    <span>Handle platform</span>
                    <select class="platform-select" data-platform-choice data-row="{{$row.ID}}">
                      <option value="" {{if eq (lower $row.Preset) ""}}selected{{end}}>Select a platform…</option>
                      <option value="youtube" {{if eq (lower $row.Preset) "youtube"}}selected{{end}}>YouTube</option>
                      <option value="twitch" {{if eq (lower $row.Preset) "twitch"}}selected{{end}}>Twitch</option>
                      <option value="facebook" {{if eq (lower $row.Preset) "facebook"}}selected{{end}}>Facebook</option>
                    </select>
                  </label>
                {{else}}
                  <label class="form-field form-field-inline platform-select platform-select-hidden">
                    <span>Handle platform</span>
                    <select class="platform-select" data-platform-choice data-row="{{$row.ID}}">
                      <option value="" {{if eq (lower $row.Preset) ""}}selected{{end}}>Select a platform…</option>
                      <option value="youtube" {{if eq (lower $row.Preset) "youtube"}}selected{{end}}>YouTube</option>
                      <option value="twitch" {{if eq (lower $row.Preset) "twitch"}}selected{{end}}>Twitch</option>
                      <option value="facebook" {{if eq (lower $row.Preset) "facebook"}}selected{{end}}>Facebook</option>
                    </select>
                  </label>
                {{end}}
=======
                <label class="form-field form-field-inline platform-select-wrapper {{if $row.Handle}}is-visible{{end}}">
                  <span>Handle platform</span>
                  <select class="platform-select" data-platform-choice data-row="{{$row.ID}}">
                    <option value="" {{if eq (lower $row.Preset) ""}}selected{{end}}>Select a platform…</option>
                    <option value="youtube" {{if eq (lower $row.Preset) "youtube"}}selected{{end}}>YouTube</option>
                    <option value="twitch" {{if eq (lower $row.Preset) "twitch"}}selected{{end}}>Twitch</option>
                    <option value="facebook" {{if eq (lower $row.Preset) "facebook"}}selected{{end}}>Facebook</option>
                  </select>
                </label>
>>>>>>> 13e5f56f
              </div>
              {{if gt (len $.State.Platforms) 1}}
                <button type="submit" class="remove-platform-button" name="remove_platform" value="{{$row.ID}}">Remove</button>
              {{end}}
              {{if $rowErr.Channel}}
                <p class="field-error-text">Provide a valid channel URL.</p>
              {{end}}
            </div>
          {{end}}
        </div>
        <button type="submit" class="add-platform-button" name="action" value="add-platform" {{if ge (len .State.Platforms) .MaxPlatforms}}disabled{{end}}>+ Add another platform</button>
      </fieldset>

      <label class="form-field {{if .State.Errors.Name}}form-field-error{{end}}" id="field-name">
        <span>Streamer name *</span>
        <input type="text" id="streamer-name" name="name" value="{{.State.Name}}" required>
      </label>

      <label class="form-field form-field-wide {{if .State.Errors.Description}}form-field-error{{end}}" id="field-description">
        <span>Description *</span>
        <p class="submit-streamer-help">What does the streamer do and what makes their streams unique?</p>
        <textarea id="streamer-description" name="description" rows="3" required>{{.State.Description}}</textarea>
      </label>

      <label class="form-field form-field-wide {{if .State.Errors.Languages}}form-field-error{{end}}" id="field-languages">
        <span>Languages *</span>
        <p class="submit-streamer-help">Select every language the streamer uses on their channel.</p>
        <div class="language-picker">
          <div class="language-tags">
            {{if .State.Languages}}
              {{range .State.Languages}}
                <span class="language-pill">{{displayLanguage .}}</span>
              {{end}}
            {{else}}
              <span class="language-empty">No languages selected yet.</span>
            {{end}}
          </div>
          <div class="language-controls">
            <button type="button" class="add-platform-button add-language-button" id="add-language">+ Add another language</button>
            <select class="language-select is-hidden" id="language-select" name="language-picker">
              <option value="">Select a language…</option>
              {{range .LanguageOptions}}
                <option value="{{.Value}}" {{if contains $.State.Languages .Value}}data-selected="true"{{end}}>{{.Label}}</option>
              {{end}}
            </select>
          </div>
        </div>
        {{if .State.Errors.Languages}}
          <p class="field-error-text">Select at least one language.</p>
        {{end}}
      </label>
    </div>

    <div class="submit-streamer-actions">
      <button type="submit" class="submit-streamer-submit" name="action" value="submit">Submit streamer</button>
      <a class="submit-streamer-cancel" id="submit-cancel" href="/">Cancel</a>
    </div>

    {{if .State.ResultState}}
      <div class="submit-streamer-result" data-state="{{.State.ResultState}}" role="status">{{.State.ResultMessage}}</div>
    {{end}}
  </form>
</section>
{{end}}<|MERGE_RESOLUTION|>--- conflicted
+++ resolved
@@ -20,9 +20,8 @@
                   <input type="hidden" name="platform_id" value="{{$row.ID}}">
                   <input type="url" class="channel-url-input" name="platform_url" placeholder="https://example.com/live or @handle" value="{{$row.ChannelURL}}" required>
                 </label>
-<<<<<<< HEAD
                 {{if $row.Handle}}
-                  <label class="form-field form-field-inline platform-select is-visible">
+                  <label class="form-field form-field-inline platform-select">
                     <span>Handle platform</span>
                     <select class="platform-select" data-platform-choice data-row="{{$row.ID}}">
                       <option value="" {{if eq (lower $row.Preset) ""}}selected{{end}}>Select a platform…</option>
@@ -42,17 +41,6 @@
                     </select>
                   </label>
                 {{end}}
-=======
-                <label class="form-field form-field-inline platform-select-wrapper {{if $row.Handle}}is-visible{{end}}">
-                  <span>Handle platform</span>
-                  <select class="platform-select" data-platform-choice data-row="{{$row.ID}}">
-                    <option value="" {{if eq (lower $row.Preset) ""}}selected{{end}}>Select a platform…</option>
-                    <option value="youtube" {{if eq (lower $row.Preset) "youtube"}}selected{{end}}>YouTube</option>
-                    <option value="twitch" {{if eq (lower $row.Preset) "twitch"}}selected{{end}}>Twitch</option>
-                    <option value="facebook" {{if eq (lower $row.Preset) "facebook"}}selected{{end}}>Facebook</option>
-                  </select>
-                </label>
->>>>>>> 13e5f56f
               </div>
               {{if gt (len $.State.Platforms) 1}}
                 <button type="submit" class="remove-platform-button" name="remove_platform" value="{{$row.ID}}">Remove</button>
