--- conflicted
+++ resolved
@@ -6,10 +6,6 @@
     <title>Sharpen.Live</title>
 	</head>
   <body>
-<<<<<<< HEAD
-	    <div id="root"></div>
-    <script type="module" src="/src/main.tsx"></script>
-=======
     <header class="surface site-header">
       <div class="logo-lockup">
         <div class="logo-icon" aria-hidden="true">
@@ -956,6 +952,5 @@
         performAdminAction(submissionId, button.dataset.action);
       });
     </script>
->>>>>>> b71b3331
   </body>
 </html>